"""
Mesh generator class. Generates Zinc meshes using scaffoldmaker.
"""

from __future__ import division
import copy
import os
import math

<<<<<<< HEAD
from opencmiss.utils.zinc.field import findOrCreateFieldStoredMeshLocation, findOrCreateFieldStoredString
from opencmiss.utils.zinc.finiteelement import evaluateFieldNodesetRange
from opencmiss.utils.zinc.general import ChangeManager
from opencmiss.maths.vectorops import axis_angle_to_rotation_matrix, euler_to_rotation_matrix, matrix_mult, rotation_matrix_to_euler
=======
from opencmiss.maths.vectorops import axis_angle_to_rotation_matrix, euler_to_rotation_matrix, matrix_mult, rotation_matrix_to_euler
from opencmiss.utils.zinc.field import fieldIsManagedCoordinates, findOrCreateFieldCoordinates, findOrCreateFieldStoredMeshLocation, findOrCreateFieldStoredString
from opencmiss.utils.zinc.finiteelement import evaluateFieldNodesetRange
from opencmiss.utils.zinc.general import ChangeManager
>>>>>>> 6e72fdc0
from opencmiss.zinc.field import Field, FieldGroup
from opencmiss.zinc.glyph import Glyph
from opencmiss.zinc.graphics import Graphics
from opencmiss.zinc.node import Node
from opencmiss.zinc.result import RESULT_OK, RESULT_WARNING_PART_DONE
from opencmiss.zinc.scene import Scene
from opencmiss.zinc.scenecoordinatesystem import SCENECOORDINATESYSTEM_WORLD
from scaffoldmaker.annotation.annotationgroup import AnnotationGroup, findAnnotationGroupByName
from scaffoldmaker.scaffolds import Scaffolds
from scaffoldmaker.scaffoldpackage import ScaffoldPackage
from scaffoldmaker.utils.exportvtk import ExportVtk
from scaffoldmaker.utils.zinc_utils import group_add_group_elements, group_get_highest_dimension, \
    identifier_ranges_fix, identifier_ranges_from_string, identifier_ranges_to_string, mesh_group_to_identifier_ranges

STRING_FLOAT_FORMAT = '{:.8g}'


def parseListFloat(text: str, delimiter=','):
    """
    Parse a delimited list of floats from text.
    :param text: string containing floats separated by delimiter.
    :param delimiter: character delimiter between component values.
    :return: list of floats parsed from text.
    """
    values = []
    for s in text.split(delimiter):
        try:
            values.append(float(s))
        except:
            print('Invalid float')
            values.append(0.0)
    return values


def parseListInt(text: str, delimiter=','):
    """
    Parse a delimited list of integers from text.
    :param text: string containing integers separated by delimiter.
    :param delimiter: character delimiter between component values.
    :return: list of integers parsed from text.
    """
    values = []
    for s in text.split(delimiter):
        try:
            values.append(int(s))
        except:
            print('Invalid integer')
            values.append(0)
    return values


def parseVector3(vectorText: str, delimiter, defaultValue):
    """
    Parse a 3 component vector from a string.
    Repeats last component if too few.
    :param vectorText: string containing vector components separated by delimiter.
    :param delimiter: character delimiter between component values.
    :param defaultValue: Value to use for invalid components.
    :return: list of 3 component values parsed from vectorText.
    """
    vector = []
    for valueText in vectorText.split(delimiter):
        try:
            vector.append(float(valueText))
        except:
            vector.append(defaultValue)
    if len(vector) > 3:
        vector = vector[:3]
    else:
        for i in range(3 - len(vector)):
            vector.append(vector[-1])
    return vector


class MeshGeneratorModel(object):
    """
    Framework for generating meshes of a number of types, with mesh type specific options
    """

    def __init__(self, context, region, material_module):
        super(MeshGeneratorModel, self).__init__()
        self._region_name = "generated_mesh"
        self._context = context
        self._parent_region = region
        self._materialmodule = material_module
        self._region = None
        self._modelCoordinatesField = None
        self._fieldmodulenotifier = None
        self._currentAnnotationGroup = None
        self._customParametersCallback = None
        self._sceneChangeCallback = None
        self._transformationChangeCallback = None
        self._deleteElementRanges = []
        self._nodeDerivativeLabels = ['D1', 'D2', 'D3', 'D12', 'D13', 'D23', 'D123']
        # list of nested scaffold packages to that being edited, with their parent option names
        # discover all mesh types and set the current from the default
        scaffolds = Scaffolds()
        self._allScaffoldTypes = scaffolds.getScaffoldTypes()
        scaffoldType = scaffolds.getDefaultScaffoldType()
        scaffoldPackage = ScaffoldPackage(scaffoldType)
        self._parameterSetName = scaffoldType.getParameterSetNames()[0]
        self._scaffoldPackages = [scaffoldPackage]
        self._scaffoldPackageOptionNames = [None]
        self._settings = {
<<<<<<< HEAD
            'scaffoldPackage': scaffoldPackage,
            'deleteElementRanges': '',
            'displayNodePoints': False,
            'displayNodeNumbers': False,
            'displayNodeDerivatives': 0,  # tri-state: 0=show none, 1=show selected, 2=show all
            'displayNodeDerivativeLabels': self._nodeDerivativeLabels[0:3],
            'displayLines': True,
            'displayLinesExterior': False,
            'displayModelRadius': False,
            'displaySurfaces': True,
            'displaySurfacesExterior': True,
            'displaySurfacesTranslucent': True,
            'displaySurfacesWireframe': False,
            'displayElementNumbers': False,
            'displayElementAxes': False,
            'displayAxes': True,
            'displayMarkerPoints': False
=======
            'scaffoldPackage' : scaffoldPackage,
            'deleteElementRanges' : '',
            'displayNodePoints' : False,
            'displayNodeNumbers' : False,
            'displayNodeDerivatives' : 0,  # tri-state: 0=show none, 1=show selected, 2=show all
            'displayNodeDerivativeLabels' : self._nodeDerivativeLabels[0:3],
            'displayLines' : True,
            'displayLinesExterior' : False,
            'displayModelRadius' : False,
            'displaySurfaces' : True,
            'displaySurfacesExterior' : True,
            'displaySurfacesTranslucent' : True,
            'displaySurfacesWireframe' : False,
            'displayElementNumbers' : False,
            'displayElementAxes' : False,
            'displayAxes' : True,
            'displayMarkerPoints' : False,
            'modelCoordinatesField' : 'coordinates'
>>>>>>> 6e72fdc0
        }
        self._customScaffoldPackage = None  # temporary storage of custom mesh options and edits, to switch back to
        self._unsavedNodeEdits = False  # Whether nodes have been edited since ScaffoldPackage meshEdits last updated

    def _updateScaffoldEdits(self):
        """
        Ensure mesh and annotation group edits are up-to-date.
        """
        if self._unsavedNodeEdits:
            self._scaffoldPackages[-1].setMeshEdits(exnodeStringFromGroup(self._region, 'meshEdits', ['coordinates']))
            self._unsavedNodeEdits = False
        self._scaffoldPackages[-1].updateUserAnnotationGroups()

    def _saveCustomScaffoldPackage(self):
        """
        Copy current ScaffoldPackage to custom ScaffoldPackage to be able to switch back to later.
        """
        self._updateScaffoldEdits()
        self._customScaffoldPackage = copy.deepcopy(self._scaffoldPackages[-1])

    def _useCustomScaffoldPackage(self):
        if (not self._customScaffoldPackage) or (self._parameterSetName != 'Custom'):
            self._saveCustomScaffoldPackage()
            self._parameterSetName = 'Custom'
            if self._customParametersCallback:
                self._customParametersCallback()

    def getRegion(self):
        return self._region

    def _resetModelCoordinatesField(self):
        self._modelCoordinatesField = None

    def _setModelCoordinatesField(self, modelCoordinatesField):
        if modelCoordinatesField:
            self._modelCoordinatesField = modelCoordinatesField.castFiniteElement()
            if self._modelCoordinatesField.isValid():
                self._settings['modelCoordinatesField'] = modelCoordinatesField.getName()
                return
        # reset
        self._modelCoordinatesField = None
        self._settings['modelCoordinatesField'] = "coordinates"

    def _discoverModelCoordinatesField(self):
        """
        Discover new model coordintes field by previous name or default "coordinates" or first found.
        """
        fieldmodule = self._region.getFieldmodule()
        modelCoordinatesField = fieldmodule.findFieldByName(self._settings['modelCoordinatesField'])
        if not fieldIsManagedCoordinates(modelCoordinatesField):
            if self._settings['modelCoordinatesField'] != "coordinates":
                modelCoordinatesField = fieldmodule.findFieldByName("coordinates").castFiniteElement()
            if not fieldIsManagedCoordinates(modelCoordinatesField):
                fieldIter = fieldmodule.createFielditerator()
                field = fieldIter.next()
                while field.isValid():
                    if fieldIsManagedCoordinates(field):
                        modelCoordinatesField = field.castFiniteElement()
                        break
                    field = fieldIter.next()
                else:
                    modelCoordinatesField = None
        self._setModelCoordinatesField(modelCoordinatesField)

    def getModelCoordinatesField(self):
        return self._modelCoordinatesField

    def setModelCoordinatesField(self, modelCoordinatesField):
        """
        For outside use, sets field and rebuilds graphics.
        """
        self._setModelCoordinatesField(modelCoordinatesField)
        if not self._modelCoordinatesField:
            self._discoverModelCoordinatesField()
        self._createGraphics()

    def getMeshEditsGroup(self):
        fm = self._region.getFieldmodule()
        return fm.findFieldByName('meshEdits').castGroup()

    def getOrCreateMeshEditsNodesetGroup(self, nodeset):
        """
        Someone is about to edit a node, and must add the modified node to this nodesetGroup.
        """
        fm = self._region.getFieldmodule()
        with ChangeManager(fm):
            group = fm.findFieldByName('meshEdits').castGroup()
            if not group.isValid():
                group = fm.createFieldGroup()
                group.setName('meshEdits')
                group.setManaged(True)
            self._unsavedNodeEdits = True
            self._useCustomScaffoldPackage()
            fieldNodeGroup = group.getFieldNodeGroup(nodeset)
            if not fieldNodeGroup.isValid():
                fieldNodeGroup = group.createFieldNodeGroup(nodeset)
            nodesetGroup = fieldNodeGroup.getNodesetGroup()
        return nodesetGroup

    def interactionRotate(self, axis, angle):
        mat1 = axis_angle_to_rotation_matrix(axis, angle)
        mat2 = euler_to_rotation_matrix([deg * math.pi / 180.0 for deg in self._scaffoldPackages[-1].getRotation()])
        newmat = matrix_mult(mat1, mat2)
        rotation = [rad * 180.0 / math.pi for rad in rotation_matrix_to_euler(newmat)]
        if self._scaffoldPackages[-1].setRotation(rotation):
            self._setGraphicsTransformation()
            if self._transformationChangeCallback:
                self._transformationChangeCallback()

    def interactionScale(self, uniformScale):
        scale = self._scaffoldPackages[-1].getScale()
        if self._scaffoldPackages[-1].setScale([(scale[i] * uniformScale) for i in range(3)]):
            self._setGraphicsTransformation()
            if self._transformationChangeCallback:
                self._transformationChangeCallback()

    def interactionTranslate(self, offset):
        translation = self._scaffoldPackages[-1].getTranslation()
        if self._scaffoldPackages[-1].setTranslation([(translation[i] + offset[i]) for i in range(3)]):
            self._setGraphicsTransformation()
            if self._transformationChangeCallback:
                self._transformationChangeCallback()

    def interactionEnd(self):
        pass

    def getAnnotationGroups(self):
        """
        :return: Alphabetically sorted list of annotation group names.
        """
        return self._scaffoldPackages[-1].getAnnotationGroups()

    def createUserAnnotationGroup(self):
        """
        Create a new annotation group with automatic name, define it from
        the current selection and set it as the current annotation group.
        :return: New annotation group.
        """
        self._currentAnnotationGroup = self._scaffoldPackages[-1].createUserAnnotationGroup()
        self.redefineCurrentAnnotationGroupFromSelection()
        return self._currentAnnotationGroup

    def deleteAnnotationGroup(self, annotationGroup):
        """
        Delete the annotation group. If the current annotation group is deleted, set an empty group.
        :return: True on success, otherwise False
        """
        if self._scaffoldPackages[-1].deleteAnnotationGroup(annotationGroup):
            if annotationGroup is self._currentAnnotationGroup:
                self.setCurrentAnnotationGroup(None)
            return True
        print('Cannot delete annotation group')
        return False

    def redefineCurrentAnnotationGroupFromSelection(self):
        if not self._currentAnnotationGroup:
            return False
        scene = self._region.getScene()
        group = self._currentAnnotationGroup.getGroup()
        group.clear()
        selectionGroup = get_scene_selection_group(scene)
        if selectionGroup:
            fieldmodule = self._region.getFieldmodule()
            with ChangeManager(fieldmodule):
                group.setSubelementHandlingMode(FieldGroup.SUBELEMENT_HANDLING_MODE_FULL)
                highest_dimension = group_get_highest_dimension(selectionGroup)
                group_add_group_elements(group, selectionGroup, highest_dimension)
                # redefine selection to match group, removes orphaned lower dimensional elements.
                selectionGroup.clear()
                group_add_group_elements(selectionGroup, group, highest_dimension)
        return True

    def setCurrentAnnotationGroupName(self, newName):
        """
        Rename current annotation group, but ensure it is a user group and name is not already in use.
        :return: True on success, otherwise False
        """
        if self._currentAnnotationGroup and self.isUserAnnotationGroup(self._currentAnnotationGroup) and \
                (not findAnnotationGroupByName(self.getAnnotationGroups(), newName)):
            return self._currentAnnotationGroup.setName(newName)
        return False

    def setCurrentAnnotationGroupOntId(self, newOntId):
        """
        :return: True on success, otherwise False
        """
        if self._currentAnnotationGroup and self.isUserAnnotationGroup(self._currentAnnotationGroup):
            return self._currentAnnotationGroup.setId(newOntId)
        return False

    def isUserAnnotationGroup(self, annotationGroup):
        """
        :return: True if annotationGroup is user-created and editable.
        """
        return self._scaffoldPackages[-1].isUserAnnotationGroup(annotationGroup)

    def getCurrentAnnotationGroup(self):
        """
        Get the current annotation group stored for possible editing.
        """
        return self._currentAnnotationGroup

    def setCurrentAnnotationGroup(self, annotationGroup: AnnotationGroup):
        """
        Set annotationGroup as current and replace the selection with its objects.
        :param annotationGroup: Group to select, or None to clear selection.
        """
        # print('setCurrentAnnotationGroup', annotationGroup.getName() if annotationGroup else None)
        self._currentAnnotationGroup = annotationGroup
        fieldmodule = self._region.getFieldmodule()
        with ChangeManager(fieldmodule):
            scene = self._region.getScene()
            selectionGroup = get_scene_selection_group(scene)
            if annotationGroup:
                if selectionGroup:
                    selectionGroup.clear()
                else:
                    selectionGroup = create_scene_selection_group(scene)
                group = annotationGroup.getGroup()
                group_add_group_elements(selectionGroup, group, group_get_highest_dimension(group))
            else:
                if selectionGroup:
                    selectionGroup.clear()
                    scene.setSelectionField(Field())

    def setCurrentAnnotationGroupByName(self, annotationGroupName):
        annotationGroup = findAnnotationGroupByName(self.getAnnotationGroups(), annotationGroupName)
        self.setCurrentAnnotationGroup(annotationGroup)

    def _setScaffoldType(self, scaffoldType):
        if len(self._scaffoldPackages) == 1:
            # root scaffoldPackage
            self._settings['scaffoldPackage'] = self._scaffoldPackages[0] = ScaffoldPackage(scaffoldType)
        else:
            # nested ScaffoldPackage
            self._scaffoldPackages[-1] = self.getParentScaffoldType().getOptionScaffoldPackage(self._scaffoldPackageOptionNames[-1], scaffoldType)
        self._customScaffoldPackage = None
        self._unsavedNodeEdits = False
        self._parameterSetName = self.getEditScaffoldParameterSetNames()[0]
        self._generateMesh()

    def _getScaffoldTypeByName(self, name):
        for scaffoldType in self._allScaffoldTypes:
            if scaffoldType.getName() == name:
                return scaffoldType
        return None

    def setScaffoldTypeByName(self, name):
        scaffoldType = self._getScaffoldTypeByName(name)
        if scaffoldType is not None:
            parentScaffoldType = self.getParentScaffoldType()
            assert (not parentScaffoldType) or (scaffoldType in parentScaffoldType.getOptionValidScaffoldTypes(self._scaffoldPackageOptionNames[-1])), \
                'Invalid scaffold type for parent scaffold'
            if scaffoldType != self.getEditScaffoldType():
                self._setScaffoldType(scaffoldType)

    def getAvailableScaffoldTypeNames(self):
        scaffoldTypeNames = []
        parentScaffoldType = self.getParentScaffoldType()
        validScaffoldTypes = parentScaffoldType.getOptionValidScaffoldTypes(self._scaffoldPackageOptionNames[-1]) if parentScaffoldType else None
        for scaffoldType in self._allScaffoldTypes:
            if (not parentScaffoldType) or (scaffoldType in validScaffoldTypes):
                scaffoldTypeNames.append(scaffoldType.getName())
        return scaffoldTypeNames

    def getEditScaffoldTypeName(self):
        return self.getEditScaffoldType().getName()

    def editingRootScaffoldPackage(self):
        """
        :return: True if editing root ScaffoldPackage, else False.
        """
        return len(self._scaffoldPackages) == 1

    def getEditScaffoldType(self):
        """
        Get scaffold type currently being edited, including nested scaffolds.
        """
        return self._scaffoldPackages[-1].getScaffoldType()

    def getEditScaffoldSettings(self):
        """
        Get settings for scaffold type currently being edited, including nested scaffolds.
        """
        return self._scaffoldPackages[-1].getScaffoldSettings()

    def getEditScaffoldOptionDisplayName(self):
        """
        Get option display name for sub scaffold package being edited.
        """
        return '/'.join(self._scaffoldPackageOptionNames[1:])

    def getEditScaffoldOrderedOptionNames(self):
        return self._scaffoldPackages[-1].getScaffoldType().getOrderedOptionNames()

    def getEditScaffoldParameterSetNames(self):
        if self.editingRootScaffoldPackage():
            return self._scaffoldPackages[0].getScaffoldType().getParameterSetNames()
        # may need to change if scaffolds nested two deep
        return self.getParentScaffoldType().getOptionScaffoldTypeParameterSetNames( \
            self._scaffoldPackageOptionNames[-1], self._scaffoldPackages[-1].getScaffoldType())

    def getDefaultScaffoldPackageForParameterSetName(self, parameterSetName):
        """
        :return: Default ScaffoldPackage set up with named parameter set.
        """
        if self.editingRootScaffoldPackage():
            scaffoldType = self._scaffoldPackages[0].getScaffoldType()
            return ScaffoldPackage(scaffoldType, {'scaffoldSettings': scaffoldType.getDefaultOptions(parameterSetName)})
        # may need to change if scaffolds nested two deep
        return self.getParentScaffoldType().getOptionScaffoldPackage( \
            self._scaffoldPackageOptionNames[-1], self._scaffoldPackages[-1].getScaffoldType(), parameterSetName)

    def getEditScaffoldOption(self, key):
        return self.getEditScaffoldSettings()[key]

    def getEditScaffoldOptionStr(self, key):
        value = self.getEditScaffoldSettings()[key]
        if type(value) is list:
            if type(value[0]) is int:
                return ', '.join(str(v) for v in value)
            elif type(value[0]) is float:
                return ', '.join(STRING_FLOAT_FORMAT.format(v) for v in value)
        return str(value)

    def getParentScaffoldType(self):
        """
        :return: Parent scaffold type or None if root scaffold.
        """
        if len(self._scaffoldPackages) > 1:
            return self._scaffoldPackages[-2].getScaffoldType()
        return None

    def getParentScaffoldOption(self, key):
        assert len(self._scaffoldPackages) > 1, 'Attempt to get parent option on root scaffold'
        parentScaffoldSettings = self._scaffoldPackages[-2].getScaffoldSettings()
        return parentScaffoldSettings[key]

    def _checkCustomParameterSet(self):
        """
        Work out whether ScaffoldPackage has a predefined parameter set or 'Custom'.
        """
        self._customScaffoldPackage = None
        self._unsavedNodeEdits = False
        self._parameterSetName = None
        scaffoldPackage = self._scaffoldPackages[-1]
        for parameterSetName in reversed(self.getEditScaffoldParameterSetNames()):
            tmpScaffoldPackage = self.getDefaultScaffoldPackageForParameterSetName(parameterSetName)
            if tmpScaffoldPackage == scaffoldPackage:
                self._parameterSetName = parameterSetName
                break
        if not self._parameterSetName:
            self._useCustomScaffoldPackage()

    def _clearMeshEdits(self):
        self._scaffoldPackages[-1].setMeshEdits(None)
        self._unsavedNodeEdits = False

    def editScaffoldPackageOption(self, optionName):
        """
        Switch to editing a nested scaffold.
        """
        settings = self.getEditScaffoldSettings()
        scaffoldPackage = settings.get(optionName)
        assert isinstance(scaffoldPackage, ScaffoldPackage), 'Option is not a ScaffoldPackage'
        self._clearMeshEdits()
        self._scaffoldPackages.append(scaffoldPackage)
        self._scaffoldPackageOptionNames.append(optionName)
        self._checkCustomParameterSet()
        self._generateMesh()

    def endEditScaffoldPackageOption(self):
        """
        End editing of the last ScaffoldPackage, moving up to parent or top scaffold type.
        """
        assert len(self._scaffoldPackages) > 1, 'Attempt to end editing root ScaffoldPackage'
        self._updateScaffoldEdits()
        # store the edited scaffold in the settings option
        optionName = self._scaffoldPackageOptionNames.pop()
        scaffoldPackage = self._scaffoldPackages.pop()
        settings = self.getEditScaffoldSettings()
        settings[optionName] = copy.deepcopy(scaffoldPackage)
        self._checkCustomParameterSet()
        self._generateMesh()

    def getInteractiveFunctions(self):
        """
        Return list of interactive functions for current scaffold type.
        :return: list(tuples), (name : str, callable(region, options)).
        """
        return self._scaffoldPackages[-1].getScaffoldType().getInteractiveFunctions()

    def getInteractiveFunctionOptions(self, functionName):
        """
        :param functionName: Name of the interactive function.
        :return: Options dict for function with supplied name.
        """
        interactiveFunctions = self.getInteractiveFunctions()
        for interactiveFunction in interactiveFunctions:
            if interactiveFunction[0] == functionName:
                return interactiveFunction[1]
        return {}

    def performInteractiveFunction(self, functionName, functionOptions):
        """
        Perform interactive function of supplied name for current scaffold.
        :param functionName: Name of the interactive function.
        :param option: User-modified options to pass to the function.
        :return: True if scaffold settings changed.
        """
        interactiveFunctions = self.getInteractiveFunctions()
        for interactiveFunction in interactiveFunctions:
            if interactiveFunction[0] == functionName:
                settingsChanged, nodesChanged = interactiveFunction[2](self._region, self._scaffoldPackages[-1].getScaffoldSettings(), functionOptions, 'meshEdits')
                if nodesChanged:
                    self._unsavedNodeEdits = True
                self._updateScaffoldEdits()
                self._checkCustomParameterSet()
                return settingsChanged
        return False

    def getAvailableParameterSetNames(self):
        parameterSetNames = self.getEditScaffoldParameterSetNames()
        if self._customScaffoldPackage:
            parameterSetNames.insert(0, 'Custom')
        return parameterSetNames

    def getParameterSetName(self):
        """
        :return: Name of currently active parameter set.
        """
        return self._parameterSetName

    def setParameterSetName(self, parameterSetName):
        if self._parameterSetName == 'Custom':
            self._saveCustomScaffoldPackage()
        if parameterSetName == 'Custom':
            self._scaffoldPackages[-1] = copy.deepcopy(self._customScaffoldPackage)
        else:
            self._scaffoldPackages[-1] = self.getDefaultScaffoldPackageForParameterSetName(parameterSetName)
        if len(self._scaffoldPackages) == 1:
            self._settings['scaffoldPackage'] = self._scaffoldPackages[0]
        self._parameterSetName = parameterSetName
        self._unsavedNodeEdits = False
        self._generateMesh()

    def setScaffoldOption(self, key, value):
        """
        :param value: New option value as a string.
        :return: True if other dependent options have changed, otherwise False.
        On True return client is expected to refresh all option values in UI.
        """
        scaffoldType = self.getEditScaffoldType()
        settings = self.getEditScaffoldSettings()
        oldValue = settings[key]
        # print('setScaffoldOption: key ', key, ' value ', str(value))
        newValue = None
        try:
            if type(oldValue) is bool:
                newValue = bool(value)
            elif type(oldValue) is int:
                newValue = int(value)
            elif type(oldValue) is float:
                newValue = float(value)
            elif type(oldValue) is str:
                newValue = str(value)
            elif type(oldValue) is list:
                # requires at least one value to work:
                if type(oldValue[0]) is float:
                    newValue = parseListFloat(value)
                elif type(oldValue[0]) is int:
                    newValue = parseListInt(value)
                else:
                    assert False, 'Unimplemented type in list for scaffold option'
            else:
                assert False, 'Unimplemented type in scaffold option'
        except:
            print('setScaffoldOption: Invalid value')
            return
        settings[key] = newValue
        dependentChanges = scaffoldType.checkOptions(settings)
        # print('final value = ', settings[key])
        if settings[key] != oldValue:
            self._clearMeshEdits()
            self._useCustomScaffoldPackage()
            self._generateMesh()
        return dependentChanges

    def getDeleteElementsRangesText(self):
        return self._settings['deleteElementRanges']

    def _parseDeleteElementsRangesText(self, elementRangesTextIn):
        """
        :return: True if ranges changed, otherwise False
        """
        elementRanges = identifier_ranges_from_string(elementRangesTextIn)
        changed = self._deleteElementRanges != elementRanges
        self._deleteElementRanges = elementRanges
        self._settings['deleteElementRanges'] = identifier_ranges_to_string(elementRanges)
        return changed

    def setDeleteElementsRangesText(self, elementRangesTextIn):
        if self._parseDeleteElementsRangesText(elementRangesTextIn):
            self._generateMesh()

    def deleteElementsSelection(self):
        """
        Add the elements in the scene selection to the delete element ranges and delete.
        """
        fm = self._region.getFieldmodule()
        scene = self._region.getScene()
        mesh = self._getMesh()
        selectionGroup = scene.getSelectionField().castGroup()
        meshGroup = selectionGroup.getFieldElementGroup(mesh).getMeshGroup()
        if meshGroup.isValid() and (meshGroup.getSize() > 0):
            # merge selection with current delete element ranges
            elementRanges = self._deleteElementRanges + mesh_group_to_identifier_ranges(meshGroup)
            identifier_ranges_fix(elementRanges)
            self._deleteElementRanges = elementRanges
            oldText = self._settings['deleteElementRanges']
            self._settings['deleteElementRanges'] = identifier_ranges_to_string(elementRanges)
            if self._settings['deleteElementRanges'] != oldText:
                self._generateMesh()

    def applyTransformation(self):
        """
        Apply transformation to nodes and clear it, recording all modified nodes.
        """
        scaffoldPackage = self._scaffoldPackages[-1]
        fieldmodule = self._region.getFieldmodule()
        with ChangeManager(fieldmodule):
            if scaffoldPackage.applyTransformation():
                scaffoldPackage.setRotation([0.0, 0.0, 0.0])
                scaffoldPackage.setScale([1.0, 1.0, 1.0])
                scaffoldPackage.setTranslation([0.0, 0.0, 0.0])
                # mark all nodes as edited:
                coordinates = fieldmodule.findFieldByName('coordinates')
                if coordinates.isValid():
                    nodes = fieldmodule.findNodesetByFieldDomainType(Field.DOMAIN_TYPE_NODES)
                    meshEditsNodeset = self.getOrCreateMeshEditsNodesetGroup(nodes)
                    meshEditsNodeset.addNodesConditional(fieldmodule.createFieldIsDefined(coordinates))
                self._updateScaffoldEdits()
                self._checkCustomParameterSet()
                self._setGraphicsTransformation()

    def getRotationText(self):
        return ', '.join(STRING_FLOAT_FORMAT.format(value) for value in self._scaffoldPackages[-1].getRotation())

    def setRotationText(self, rotationTextIn):
        rotation = parseVector3(rotationTextIn, delimiter=",", defaultValue=0.0)
        if self._scaffoldPackages[-1].setRotation(rotation):
            self._setGraphicsTransformation()

    def getScaleText(self):
        return ', '.join(STRING_FLOAT_FORMAT.format(value) for value in self._scaffoldPackages[-1].getScale())

    def setScaleText(self, scaleTextIn):
        scale = parseVector3(scaleTextIn, delimiter=",", defaultValue=1.0)
        if self._scaffoldPackages[-1].setScale(scale):
            self._setGraphicsTransformation()

    def getTranslationText(self):
        return ', '.join(STRING_FLOAT_FORMAT.format(value) for value in self._scaffoldPackages[-1].getTranslation())

    def setTranslationText(self, translationTextIn):
        translation = parseVector3(translationTextIn, delimiter=",", defaultValue=0.0)
        if self._scaffoldPackages[-1].setTranslation(translation):
            self._setGraphicsTransformation()

    def registerCustomParametersCallback(self, customParametersCallback):
        self._customParametersCallback = customParametersCallback

    def registerSceneChangeCallback(self, sceneChangeCallback):
        self._sceneChangeCallback = sceneChangeCallback

    def registerTransformationChangeCallback(self, transformationChangeCallback):
        self._transformationChangeCallback = transformationChangeCallback

    def _getVisibility(self, graphicsName):
        return self._settings[graphicsName]

    def _setVisibility(self, graphicsName, show):
        self._settings[graphicsName] = show
        graphics = self._region.getScene().findGraphicsByName(graphicsName)
        graphics.setVisibilityFlag(show)

    def isDisplayMarkerPoints(self):
        return self._getVisibility('displayMarkerPoints')

    def setDisplayMarkerPoints(self, show):
        self._setVisibility('displayMarkerPoints', show)

    def isDisplayAxes(self):
        return self._getVisibility('displayAxes')

    def setDisplayAxes(self, show):
        self._setVisibility('displayAxes', show)

    def isDisplayElementNumbers(self):
        return self._getVisibility('displayElementNumbers')

    def setDisplayElementNumbers(self, show):
        self._setVisibility('displayElementNumbers', show)

    def isDisplayLines(self):
        return self._getVisibility('displayLines')

    def setDisplayLines(self, show):
        self._setVisibility('displayLines', show)

    def isDisplayLinesExterior(self):
        return self._settings['displayLinesExterior']

    def setDisplayLinesExterior(self, isExterior):
        self._settings['displayLinesExterior'] = isExterior
        lines = self._region.getScene().findGraphicsByName('displayLines')
        lines.setExterior(self.isDisplayLinesExterior())

    def isDisplayModelRadius(self):
        return self._getVisibility('displayModelRadius')

    def setDisplayModelRadius(self, show):
        if show != self._settings['displayModelRadius']:
            self._settings['displayModelRadius'] = show
            self._createGraphics()

    def getDisplayNodeDerivatives(self):
        """
        :return: tri-state: 0=show none, 1=show selected, 2=show all
        """
        return self._settings['displayNodeDerivatives']

    def _setAllGraphicsVisibility(self, graphicsName, show, selectMode=None):
        """
        Ensure visibility of all graphics with graphicsName is set to boolean show.
        :param selectMode: Optional selectMode to set at the same time.
        """
        scene = self._region.getScene()
        graphics = scene.findGraphicsByName(graphicsName)
        while graphics.isValid():
            graphics.setVisibilityFlag(show)
            if selectMode:
                graphics.setSelectMode(selectMode)
            while True:
                graphics = scene.getNextGraphics(graphics)
                if (not graphics.isValid()) or (graphics.getName() == graphicsName):
                    break

    def setDisplayNodeDerivatives(self, triState):
        """
        :param triState: From Qt::CheckState: 0=show none, 1=show selected, 2=show all
        """
        self._settings['displayNodeDerivatives'] = triState
        for nodeDerivativeLabel in self._nodeDerivativeLabels:
            self._setAllGraphicsVisibility('displayNodeDerivatives' + nodeDerivativeLabel,
                                           bool(triState) and self.isDisplayNodeDerivativeLabels(nodeDerivativeLabel),
                                           selectMode=Graphics.SELECT_MODE_DRAW_SELECTED if (triState == 1) else Graphics.SELECT_MODE_ON)

    def isDisplayNodeDerivativeLabels(self, nodeDerivativeLabel):
        """
        :param nodeDerivativeLabel: Label from self._nodeDerivativeLabels ('D1', 'D2' ...)
        """
        return nodeDerivativeLabel in self._settings['displayNodeDerivativeLabels']

    def setDisplayNodeDerivativeLabels(self, nodeDerivativeLabel, show):
        """
        :param nodeDerivativeLabel: Label from self._nodeDerivativeLabels ('D1', 'D2' ...)
        """
        shown = nodeDerivativeLabel in self._settings['displayNodeDerivativeLabels']
        if show:
            if not shown:
                # keep in same order as self._nodeDerivativeLabels
                nodeDerivativeLabels = []
                for label in self._nodeDerivativeLabels:
                    if (label == nodeDerivativeLabel) or self.isDisplayNodeDerivativeLabels(label):
                        nodeDerivativeLabels.append(label)
                self._settings['displayNodeDerivativeLabels'] = nodeDerivativeLabels
        else:
            if shown:
                self._settings['displayNodeDerivativeLabels'].remove(nodeDerivativeLabel)
        self._setAllGraphicsVisibility('displayNodeDerivatives' + nodeDerivativeLabel, show and bool(self.getDisplayNodeDerivatives()))

    def isDisplayNodeNumbers(self):
        return self._getVisibility('displayNodeNumbers')

    def setDisplayNodeNumbers(self, show):
        self._setVisibility('displayNodeNumbers', show)

    def isDisplayNodePoints(self):
        return self._getVisibility('displayNodePoints')

    def setDisplayNodePoints(self, show):
        self._setVisibility('displayNodePoints', show)

    def isDisplaySurfaces(self):
        return self._getVisibility('displaySurfaces')

    def setDisplaySurfaces(self, show):
        self._setVisibility('displaySurfaces', show)

    def isDisplaySurfacesExterior(self):
        return self._settings['displaySurfacesExterior']

    def setDisplaySurfacesExterior(self, isExterior):
        self._settings['displaySurfacesExterior'] = isExterior
        surfaces = self._region.getScene().findGraphicsByName('displaySurfaces')
        surfaces.setExterior(self.isDisplaySurfacesExterior() if (self.getMeshDimension() == 3) else False)

    def isDisplaySurfacesTranslucent(self):
        return self._settings['displaySurfacesTranslucent']

    def setDisplaySurfacesTranslucent(self, isTranslucent):
        self._settings['displaySurfacesTranslucent'] = isTranslucent
        surfaces = self._region.getScene().findGraphicsByName('displaySurfaces')
        surfacesMaterial = self._materialmodule.findMaterialByName('trans_blue' if isTranslucent else 'solid_blue')
        surfaces.setMaterial(surfacesMaterial)
        lines = self._region.getScene().findGraphicsByName('displayLines')
        lineattr = lines.getGraphicslineattributes()
        isTranslucentLines = isTranslucent and (lineattr.getShapeType() == lineattr.SHAPE_TYPE_CIRCLE_EXTRUSION)
        linesMaterial = self._materialmodule.findMaterialByName('trans_blue' if isTranslucentLines else 'default')
        lines.setMaterial(linesMaterial)

    def isDisplaySurfacesWireframe(self):
        return self._settings['displaySurfacesWireframe']

    def setDisplaySurfacesWireframe(self, isWireframe):
        self._settings['displaySurfacesWireframe'] = isWireframe
        surfaces = self._region.getScene().findGraphicsByName('displaySurfaces')
        surfaces.setRenderPolygonMode(Graphics.RENDER_POLYGON_MODE_WIREFRAME if isWireframe else Graphics.RENDER_POLYGON_MODE_SHADED)

    def isDisplayElementAxes(self):
        return self._getVisibility('displayElementAxes')

    def setDisplayElementAxes(self, show):
        self._setVisibility('displayElementAxes', show)

    def needPerturbLines(self):
        """
        Return if solid surfaces are drawn with lines, requiring perturb lines to be activated.
        """
        if self._region is None:
            return False
        mesh2d = self._region.getFieldmodule().findMeshByDimension(2)
        if mesh2d.getSize() == 0:
            return False
        return self.isDisplayLines() and self.isDisplaySurfaces() and not self.isDisplaySurfacesTranslucent()

    def _getMesh(self):
        fm = self._region.getFieldmodule()
        for dimension in range(3, 0, -1):
            mesh = fm.findMeshByDimension(dimension)
            if mesh.getSize() > 0:
                break
        if mesh.getSize() == 0:
            mesh = fm.findMeshByDimension(3)
        return mesh

    def getMeshDimension(self):
        return self._getMesh().getDimension()

    def getNodeLocation(self, node_id):
        fm = self._region.getFieldmodule()
        with ChangeManager(fm):
            coordinates = fm.findFieldByName('coordinates')
            nodes = fm.findNodesetByFieldDomainType(Field.DOMAIN_TYPE_NODES)
            node = nodes.findNodeByIdentifier(node_id)
            fc = fm.createFieldcache()
            fc.setNode(node)
            _, position = coordinates.evaluateReal(fc, 3)
        return self._getSceneTransformationFromAdjustedPosition(position)

    def getSettings(self):
        return self._settings

    def setSettings(self, settings):
        """
        Called on loading settings from file.
        """
        scaffoldPackage = settings.get('scaffoldPackage')
        if not scaffoldPackage:
            # migrate obsolete options to scaffoldPackage:
            scaffoldType = self._getScaffoldTypeByName(settings['meshTypeName'])
            del settings['meshTypeName']
            scaffoldSettings = settings['meshTypeOptions']
            del settings['meshTypeOptions']
            scaffoldPackage = ScaffoldPackage(scaffoldType, {'scaffoldSettings': scaffoldSettings})
            settings['scaffoldPackage'] = scaffoldPackage
        # migrate boolean options which are now tri-state
        for name in ['displayNodeDerivatives']:
            value = settings[name]
            if type(value) == bool:
                settings[name] = 2 if value else 0
        self._settings.update(settings)
        self._parseDeleteElementsRangesText(self._settings['deleteElementRanges'])
        # migrate old scale text, now held in scaffoldPackage
        oldScaleText = self._settings.get('scale')
        if oldScaleText:
            scaffoldPackage.setScale(parseVector3(oldScaleText, delimiter="*", defaultValue=1.0))
            del self._settings['scale']  # remove so can't overwrite scale next time
        self._scaffoldPackages = [scaffoldPackage]
        self._scaffoldPackageOptionNames = [None]
        self._checkCustomParameterSet()
        self._generateMesh()

    def _deleteElementsInRanges(self):
        """
        If this is the root scaffold and there are ranges of element identifiers to delete,
        remove these from the model.
        Also remove marker group nodes embedded in those elements and any nodes used only by
        the deleted elements.
        """
        if (len(self._deleteElementRanges) == 0) or (len(self._scaffoldPackages) > 1):
            return
        fm = self._region.getFieldmodule()
        mesh = self._getMesh()
        meshDimension = mesh.getDimension()
        nodes = fm.findNodesetByFieldDomainType(Field.DOMAIN_TYPE_NODES)
        with ChangeManager(fm):
            # put the elements in a group and use subelement handling to get nodes in use by it
            destroyGroup = fm.createFieldGroup()
            destroyGroup.setSubelementHandlingMode(FieldGroup.SUBELEMENT_HANDLING_MODE_FULL)
            destroyElementGroup = destroyGroup.createFieldElementGroup(mesh)
            destroyMesh = destroyElementGroup.getMeshGroup()
            elementIter = mesh.createElementiterator()
            element = elementIter.next()
            while element.isValid():
                identifier = element.getIdentifier()
                for deleteElementRange in self._deleteElementRanges:
                    if (identifier >= deleteElementRange[0]) and (identifier <= deleteElementRange[1]):
                        destroyMesh.addElement(element)
                element = elementIter.next()
            del elementIter
            # print("Deleting", destroyMesh.getSize(), "element(s)")
            if destroyMesh.getSize() > 0:
                destroyNodeGroup = destroyGroup.getFieldNodeGroup(nodes)
                destroyNodes = destroyNodeGroup.getNodesetGroup()
                markerGroup = fm.findFieldByName("marker").castGroup()
                if markerGroup.isValid():
                    markerNodes = markerGroup.getFieldNodeGroup(nodes).getNodesetGroup()
                    markerLocation = fm.findFieldByName("marker_location")
                    # markerName = fm.findFieldByName("marker_name")
                    if markerNodes.isValid() and markerLocation.isValid():
                        fieldcache = fm.createFieldcache()
                        nodeIter = markerNodes.createNodeiterator()
                        node = nodeIter.next()
                        while node.isValid():
                            fieldcache.setNode(node)
                            element, xi = markerLocation.evaluateMeshLocation(fieldcache, meshDimension)
                            if element.isValid() and destroyMesh.containsElement(element):
                                # print("Destroy marker '" + markerName.evaluateString(fieldcache) + "' node", node.getIdentifier(), "in destroyed element", element.getIdentifier(), "at", xi)
                                destroyNodes.addNode(node)  # so destroyed with others below; can't do here as
                            node = nodeIter.next()
                        del nodeIter
                        del fieldcache
                # must destroy elements first as Zinc won't destroy nodes that are in use
                mesh.destroyElementsConditional(destroyElementGroup)
                nodes.destroyNodesConditional(destroyNodeGroup)
                # clean up group so no external code hears is notified of its existence
                del destroyNodes
                del destroyNodeGroup
            del destroyMesh
            del destroyElementGroup
            del destroyGroup

    def _generateMesh(self):
        currentAnnotationGroupName = self._currentAnnotationGroup.getName() if self._currentAnnotationGroup else None
        scaffoldPackage = self._scaffoldPackages[-1]
        if self._region:
            self._parent_region.removeChild(self._region)
        self._resetModelCoordinatesField()
        self._region = self._parent_region.createChild(self._region_name)
        self._scene = self._region.getScene()
        fm = self._region.getFieldmodule()
        with ChangeManager(fm):
            logger = self._context.getLogger()
            scaffoldPackage.generate(self._region, applyTransformation=False)
            annotationGroups = scaffoldPackage.getAnnotationGroups()
            loggerMessageCount = logger.getNumberOfMessages()
            if loggerMessageCount > 0:
                for i in range(1, loggerMessageCount + 1):
                    print(logger.getMessageTypeAtIndex(i), logger.getMessageTextAtIndex(i))
                logger.removeAllMessages()
            self._deleteElementsInRanges()
            self.setCurrentAnnotationGroupByName(currentAnnotationGroupName)
        # Zinc won't create cmiss_number and xi fields until endChange called
        # Hence must create graphics outside of ChangeManager lifetime:
        self._discoverModelCoordinatesField()
        self._createGraphics()
        if self._sceneChangeCallback:
            self._sceneChangeCallback()

    def _getAxesScale(self):
        """
        Get sizing for axes, taking into account transformation.
        """
        scale = self._scaffoldPackages[-1].getScale()
        fm = self._region.getFieldmodule()
        nodes = fm.findNodesetByFieldDomainType(Field.DOMAIN_TYPE_NODES)
        coordinates = fm.findFieldByName('coordinates').castFiniteElement()
        componentsCount = coordinates.getNumberOfComponents()
        minX, maxX = evaluateFieldNodesetRange(coordinates, nodes)
        if componentsCount == 1:
            maxRange = (maxX - minX) * scale[0]
        else:
            maxRange = max((maxX[c] - minX[c]) * scale[c] for c in range(componentsCount))
        axesScale = 1.0
        if maxRange > 0.0:
            while axesScale * 10.0 < maxRange:
                axesScale *= 10.0
            while axesScale > maxRange:
                axesScale *= 0.1
        return axesScale

    def _setGraphicsTransformation(self):
        """
        Establish 4x4 graphics transformation for current scaffold package.
        """
        transformationMatrix = None
        for scaffoldPackage in reversed(self._scaffoldPackages):
            mat = scaffoldPackage.getTransformationMatrix()
            if mat:
                transformationMatrix = matrix_mult(mat, transformationMatrix) if transformationMatrix else mat
        scene = self._region.getScene()
        if transformationMatrix:
            # flatten to list of 16 components for passing to Zinc
            scene.setTransformationMatrix(transformationMatrix[0] + transformationMatrix[1] + transformationMatrix[2] + transformationMatrix[3])
        else:
            scene.clearTransformation()
        # rescale axes for new scale
        axesScale = self._getAxesScale()
        scene = self._region.getScene()
        with ChangeManager(scene):
            axes = scene.findGraphicsByName('displayAxes')
            pointattr = axes.getGraphicspointattributes()
            pointattr.setBaseSize([axesScale])
            pointattr.setLabelText(1, '  {:2g}'.format(axesScale))

    def _createGraphics(self):
        fm = self._region.getFieldmodule()
        with ChangeManager(fm):
            meshDimension = self.getMeshDimension()
            coordinates = self.getModelCoordinatesField()
            componentsCount = coordinates.getNumberOfComponents()
            nodes = fm.findNodesetByFieldDomainType(Field.DOMAIN_TYPE_NODES)
            fieldcache = fm.createFieldcache()

            # determine field derivatives for all versions in use: fairly expensive
            # fields in same order as self._nodeDerivativeLabels
            nodeDerivatives = [Node.VALUE_LABEL_D_DS1, Node.VALUE_LABEL_D_DS2, Node.VALUE_LABEL_D_DS3,
                               Node.VALUE_LABEL_D2_DS1DS2, Node.VALUE_LABEL_D2_DS1DS3, Node.VALUE_LABEL_D2_DS2DS3, Node.VALUE_LABEL_D3_DS1DS2DS3]
            nodeDerivativeFields = [[fm.createFieldNodeValue(coordinates, nodeDerivative, 1)] for nodeDerivative in nodeDerivatives]
            derivativesCount = len(nodeDerivatives)
            maxVersions = [1 for nodeDerivative in nodeDerivatives]
            lastVersion = 1
            version = 2
            while True:
                nodeIter = nodes.createNodeiterator()
                node = nodeIter.next()
                foundCount = sum((1 if (v < lastVersion) else 0) for v in maxVersions)
                while (node.isValid()) and (foundCount < derivativesCount):
                    fieldcache.setNode(node)
                    for d in range(derivativesCount):
                        if maxVersions[d] == lastVersion:  # only look one higher than last version found
                            result, values = coordinates.getNodeParameters(fieldcache, -1, nodeDerivatives[d], version, componentsCount)
                            if (result == RESULT_OK) or (result == RESULT_WARNING_PART_DONE):
                                maxVersions[d] = version
                                nodeDerivativeFields[d].append(fm.createFieldNodeValue(coordinates, nodeDerivatives[d], version))
                                foundCount += 1
                    node = nodeIter.next()
                if foundCount >= derivativesCount:
                    break
                lastVersion = version
                version += 1
            elementDerivativeFields = []
            for d in range(meshDimension):
                elementDerivativeFields.append(fm.createFieldDerivative(coordinates, d + 1))
            elementDerivativesField = fm.createFieldConcatenate(elementDerivativeFields)
            cmiss_number = fm.findFieldByName('cmiss_number')
            markerGroup = fm.findFieldByName('marker').castGroup()
            if not markerGroup.isValid():
                markerGroup = fm.createFieldConstant([0.0])  # show nothing to avoid warnings
            markerName = findOrCreateFieldStoredString(fm, 'marker_name')
            radius = fm.findFieldByName('radius')
            markerLocation = findOrCreateFieldStoredMeshLocation(fm, self._getMesh(), name='marker_location')
            markerHostCoordinates = fm.createFieldEmbedded(coordinates, markerLocation)

            # fixed width glyph size is based on average element size in all dimensions
            mesh1d = fm.findMeshByDimension(1)
            meanLineLength = 0.0
            lineCount = mesh1d.getSize()
            if lineCount > 0:
                one = fm.createFieldConstant(1.0)
                sumLineLength = fm.createFieldMeshIntegral(one, coordinates, mesh1d)
                result, totalLineLength = sumLineLength.evaluateReal(fieldcache, 1)
                glyphWidth = 0.1 * totalLineLength / lineCount
                del sumLineLength
                del one
            if (lineCount == 0) or (glyphWidth == 0.0):
                # fallback if no lines: use graphics range
                minX, maxX = evaluateFieldNodesetRange(coordinates, nodes)
                # use function of coordinate range if no elements
                if componentsCount == 1:
                    maxScale = maxX - minX
                else:
                    first = True
                    for c in range(componentsCount):
                        scale = maxX[c] - minX[c]
                        if first or (scale > maxScale):
                            maxScale = scale
                            first = False
                if maxScale == 0.0:
                    maxScale = 1.0
                glyphWidth = 0.01 * maxScale
            del fieldcache

        # make graphics
        scene = self._region.getScene()
        with ChangeManager(scene):
            scene.removeAllGraphics()
            self._setGraphicsTransformation()

            axes = scene.createGraphicsPoints()
            axes.setScenecoordinatesystem(SCENECOORDINATESYSTEM_WORLD)
            pointattr = axes.getGraphicspointattributes()
            pointattr.setGlyphShapeType(Glyph.SHAPE_TYPE_AXES_XYZ)
            axesScale = self._getAxesScale()
            pointattr.setBaseSize([axesScale])
            pointattr.setLabelText(1, '  {:2g}'.format(axesScale))
            axes.setMaterial(self._materialmodule.findMaterialByName('grey50'))
            axes.setName('displayAxes')
            axes.setVisibilityFlag(self.isDisplayAxes())

            lines = scene.createGraphicsLines()
            lines.setCoordinateField(coordinates)
            lines.setExterior(self.isDisplayLinesExterior())
            lineattr = lines.getGraphicslineattributes()
            if self.isDisplayModelRadius() and radius.isValid():
                lineattr.setShapeType(lineattr.SHAPE_TYPE_CIRCLE_EXTRUSION)
                lineattr.setBaseSize([0.0])
                lineattr.setScaleFactors([2.0])
                lineattr.setOrientationScaleField(radius)
            isTranslucentLines = self.isDisplaySurfacesTranslucent() and (lineattr.getShapeType() == lineattr.SHAPE_TYPE_CIRCLE_EXTRUSION)
            linesMaterial = self._materialmodule.findMaterialByName('trans_blue' if isTranslucentLines else 'default')
            lines.setMaterial(linesMaterial)
            lines.setName('displayLines')
            lines.setVisibilityFlag(self.isDisplayLines())

            nodePoints = scene.createGraphicsPoints()
            nodePoints.setFieldDomainType(Field.DOMAIN_TYPE_NODES)
            nodePoints.setCoordinateField(coordinates)
            pointattr = nodePoints.getGraphicspointattributes()
            pointattr.setGlyphShapeType(Glyph.SHAPE_TYPE_SPHERE)
            if self.isDisplayModelRadius() and radius.isValid():
                pointattr.setBaseSize([0.0])
                pointattr.setScaleFactors([2.0])
                pointattr.setOrientationScaleField(radius)
            else:
                pointattr.setBaseSize([glyphWidth])
            nodePoints.setMaterial(self._materialmodule.findMaterialByName('white'))
            nodePoints.setName('displayNodePoints')
            nodePoints.setVisibilityFlag(self.isDisplayNodePoints())

            nodeNumbers = scene.createGraphicsPoints()
            nodeNumbers.setFieldDomainType(Field.DOMAIN_TYPE_NODES)
            nodeNumbers.setCoordinateField(coordinates)
            pointattr = nodeNumbers.getGraphicspointattributes()
            pointattr.setLabelField(cmiss_number)
            pointattr.setGlyphShapeType(Glyph.SHAPE_TYPE_NONE)
            nodeNumbers.setMaterial(self._materialmodule.findMaterialByName('green'))
            nodeNumbers.setName('displayNodeNumbers')
            nodeNumbers.setVisibilityFlag(self.isDisplayNodeNumbers())

            # names in same order as self._nodeDerivativeLabels 'D1', 'D2', 'D3', 'D12', 'D13', 'D23', 'D123' and nodeDerivativeFields
            nodeDerivativeMaterialNames = ['gold', 'silver', 'green', 'cyan', 'magenta', 'yellow', 'blue']
            derivativeScales = [1.0, 1.0, 1.0, 1.0, 1.0, 1.0, 1.0]
            for i in range(len(self._nodeDerivativeLabels)):
                nodeDerivativeLabel = self._nodeDerivativeLabels[i]
                maxVersions = len(nodeDerivativeFields[i])
                for v in range(maxVersions):
                    nodeDerivatives = scene.createGraphicsPoints()
                    nodeDerivatives.setFieldDomainType(Field.DOMAIN_TYPE_NODES)
                    nodeDerivatives.setCoordinateField(coordinates)
                    pointattr = nodeDerivatives.getGraphicspointattributes()
                    pointattr.setGlyphShapeType(Glyph.SHAPE_TYPE_ARROW_SOLID)
                    pointattr.setOrientationScaleField(nodeDerivativeFields[i][v])
                    pointattr.setBaseSize([0.0, glyphWidth, glyphWidth])
                    pointattr.setScaleFactors([derivativeScales[i], 0.0, 0.0])
                    if maxVersions > 1:
                        pointattr.setLabelOffset([1.05, 0.0, 0.0])
                        pointattr.setLabelText(1, str(v + 1))
                    material = self._materialmodule.findMaterialByName(nodeDerivativeMaterialNames[i])
                    nodeDerivatives.setMaterial(material)
                    nodeDerivatives.setSelectedMaterial(material)
                    nodeDerivatives.setName('displayNodeDerivatives' + nodeDerivativeLabel)
                    displayNodeDerivatives = self.getDisplayNodeDerivatives()  # tri-state: 0=show none, 1=show selected, 2=show all
                    nodeDerivatives.setSelectMode(Graphics.SELECT_MODE_DRAW_SELECTED if (displayNodeDerivatives == 1) else Graphics.SELECT_MODE_ON)
                    nodeDerivatives.setVisibilityFlag(bool(displayNodeDerivatives) and self.isDisplayNodeDerivativeLabels(nodeDerivativeLabel))

            elementNumbers = scene.createGraphicsPoints()
            elementNumbers.setFieldDomainType(Field.DOMAIN_TYPE_MESH_HIGHEST_DIMENSION)
            elementNumbers.setCoordinateField(coordinates)
            pointattr = elementNumbers.getGraphicspointattributes()
            pointattr.setLabelField(cmiss_number)
            pointattr.setGlyphShapeType(Glyph.SHAPE_TYPE_NONE)
            elementNumbers.setMaterial(self._materialmodule.findMaterialByName('cyan'))
            elementNumbers.setName('displayElementNumbers')
            elementNumbers.setVisibilityFlag(self.isDisplayElementNumbers())
            surfaces = scene.createGraphicsSurfaces()
            surfaces.setCoordinateField(coordinates)
            surfaces.setRenderPolygonMode(Graphics.RENDER_POLYGON_MODE_WIREFRAME if self.isDisplaySurfacesWireframe() else Graphics.RENDER_POLYGON_MODE_SHADED)
            surfaces.setExterior(self.isDisplaySurfacesExterior() if (meshDimension == 3) else False)
            surfacesMaterial = self._materialmodule.findMaterialByName('trans_blue' if self.isDisplaySurfacesTranslucent() else 'solid_blue')
            surfaces.setMaterial(surfacesMaterial)
            surfaces.setName('displaySurfaces')
            surfaces.setVisibilityFlag(self.isDisplaySurfaces())

            elementAxes = scene.createGraphicsPoints()
            elementAxes.setFieldDomainType(Field.DOMAIN_TYPE_MESH_HIGHEST_DIMENSION)
            elementAxes.setCoordinateField(coordinates)
            pointattr = elementAxes.getGraphicspointattributes()
            pointattr.setGlyphShapeType(Glyph.SHAPE_TYPE_AXES_123)
            pointattr.setOrientationScaleField(elementDerivativesField)
            if meshDimension == 1:
                pointattr.setBaseSize([0.0, 2 * glyphWidth, 2 * glyphWidth])
                pointattr.setScaleFactors([0.25, 0.0, 0.0])
            elif meshDimension == 2:
                pointattr.setBaseSize([0.0, 0.0, 2 * glyphWidth])
                pointattr.setScaleFactors([0.25, 0.25, 0.0])
            else:
                pointattr.setBaseSize([0.0, 0.0, 0.0])
                pointattr.setScaleFactors([0.25, 0.25, 0.25])
            elementAxes.setMaterial(self._materialmodule.findMaterialByName('yellow'))
            elementAxes.setName('displayElementAxes')
            elementAxes.setVisibilityFlag(self.isDisplayElementAxes())

            # marker points
            markerPoints = scene.createGraphicsPoints()
            markerPoints.setFieldDomainType(Field.DOMAIN_TYPE_NODES)
            markerPoints.setSubgroupField(markerGroup)
            markerPoints.setCoordinateField(markerHostCoordinates)
            pointattr = markerPoints.getGraphicspointattributes()
            pointattr.setLabelText(1, '  ')
            pointattr.setLabelField(markerName)
            pointattr.setGlyphShapeType(Glyph.SHAPE_TYPE_CROSS)
            pointattr.setBaseSize(2 * glyphWidth)
            markerPoints.setMaterial(self._materialmodule.findMaterialByName('yellow'))
            markerPoints.setName('displayMarkerPoints')
            markerPoints.setVisibilityFlag(self.isDisplayMarkerPoints())
        logger = self._context.getLogger()
        loggerMessageCount = logger.getNumberOfMessages()
        if loggerMessageCount > 0:
            for i in range(1, loggerMessageCount + 1):
                print(logger.getMessageTypeAtIndex(i), logger.getMessageTextAtIndex(i))
            logger.removeAllMessages()

    def updateSettingsBeforeWrite(self):
        self._updateScaffoldEdits()

    def done(self):
        """
        Finish generating mesh by applying transformation.
        """
        assert 1 == len(self._scaffoldPackages)
        self._scaffoldPackages[0].applyTransformation()

    def writeModel(self, file_name):
        self._region.writeFile(file_name)

    def writeAnnotations(self, filenameStem):
        annotationFilename = filenameStem + '_annotations.csv'
        with open(annotationFilename, 'w') as outstream:
            outstream.write('Term ID,Group name\n')
            annotationGroups = self.getAnnotationGroups()
            termNameIds = []
            for annotationGroup in annotationGroups:
                termNameIds.append((annotationGroup.getName(), annotationGroup.getId()))
            termNameIds.sort()
            for termNameId in termNameIds:
                outstream.write(termNameId[1] + ',' + termNameId[0] + '\n')

    def exportToVtk(self, filenameStem):
        base_name = os.path.basename(filenameStem)
        description = 'Scaffold ' + self._scaffoldPackages[0].getScaffoldType().getName() + ': ' + base_name
        exportvtk = ExportVtk(self._region, description, self.getAnnotationGroups())
        exportvtk.writeFile(filenameStem + '.vtk')


def exnodeStringFromGroup(region, groupName, fieldNames):
    """
    Serialise field within group of groupName to a string.
    :param fieldNames: List of fieldNames to output.
    :param groupName: Name of group to output.
    :return: The string.
    """
    sir = region.createStreaminformationRegion()
    srm = sir.createStreamresourceMemory()
    sir.setResourceGroupName(srm, groupName)
    sir.setResourceFieldNames(srm, fieldNames)
    region.write(sir)
    result, exString = srm.getBuffer()
    return exString


def get_scene_selection_group(scene: Scene, subelementHandlingMode=FieldGroup.SUBELEMENT_HANDLING_MODE_FULL):
    """
    Get existing scene selection group of standard name.
    :param subelementHandlingMode: Mode controlling how faces, lines and nodes are
    automatically added or removed with higher dimensional elements.
    :return: Existing selection group, or None.
    """
    selection_group = scene.getSelectionField().castGroup()
    if selection_group.isValid():
        selection_group.setSubelementHandlingMode(subelementHandlingMode)
        return selection_group
    return None


selection_group_name = 'cmiss_selection'


def create_scene_selection_group(scene: Scene, subelementHandlingMode=FieldGroup.SUBELEMENT_HANDLING_MODE_FULL):
    """
    Create empty, unmanaged scene selection group of standard name.
    Should have already called get_selection_group with None returned.
    Can discover orphaned group of that name.
    New group has subelement handling on.
    :param scene: Zinc Scene to create selection for.
    :param subelementHandlingMode: Mode controlling how faces, lines and nodes are
    automatically added or removed with higher dimensional elements.
    :return: Selection group for scene.
    """
    region = scene.getRegion()
    fieldmodule = region.getFieldmodule()
    with ChangeManager(fieldmodule):
        selection_group = fieldmodule.findFieldByName(selection_group_name)
        if selection_group.isValid():
            selection_group = selection_group.castGroup()
            if selection_group.isValid():
                selection_group.clear()
                selection_group.setManaged(False)
        if not selection_group.isValid():
            selection_group = fieldmodule.createFieldGroup()
            selection_group.setName(selection_group_name)
        selection_group.setSubelementHandlingMode(subelementHandlingMode)
    scene.setSelectionField(selection_group)
    return selection_group<|MERGE_RESOLUTION|>--- conflicted
+++ resolved
@@ -7,17 +7,11 @@
 import os
 import math
 
-<<<<<<< HEAD
-from opencmiss.utils.zinc.field import findOrCreateFieldStoredMeshLocation, findOrCreateFieldStoredString
+from opencmiss.maths.vectorops import axis_angle_to_rotation_matrix, euler_to_rotation_matrix, matrix_mult, rotation_matrix_to_euler
+from opencmiss.utils.zinc.field import findOrCreateFieldStoredMeshLocation, findOrCreateFieldStoredString, fieldIsManagedCoordinates
 from opencmiss.utils.zinc.finiteelement import evaluateFieldNodesetRange
 from opencmiss.utils.zinc.general import ChangeManager
-from opencmiss.maths.vectorops import axis_angle_to_rotation_matrix, euler_to_rotation_matrix, matrix_mult, rotation_matrix_to_euler
-=======
-from opencmiss.maths.vectorops import axis_angle_to_rotation_matrix, euler_to_rotation_matrix, matrix_mult, rotation_matrix_to_euler
-from opencmiss.utils.zinc.field import fieldIsManagedCoordinates, findOrCreateFieldCoordinates, findOrCreateFieldStoredMeshLocation, findOrCreateFieldStoredString
-from opencmiss.utils.zinc.finiteelement import evaluateFieldNodesetRange
-from opencmiss.utils.zinc.general import ChangeManager
->>>>>>> 6e72fdc0
+
 from opencmiss.zinc.field import Field, FieldGroup
 from opencmiss.zinc.glyph import Glyph
 from opencmiss.zinc.graphics import Graphics
@@ -122,7 +116,6 @@
         self._scaffoldPackages = [scaffoldPackage]
         self._scaffoldPackageOptionNames = [None]
         self._settings = {
-<<<<<<< HEAD
             'scaffoldPackage': scaffoldPackage,
             'deleteElementRanges': '',
             'displayNodePoints': False,
@@ -139,27 +132,8 @@
             'displayElementNumbers': False,
             'displayElementAxes': False,
             'displayAxes': True,
-            'displayMarkerPoints': False
-=======
-            'scaffoldPackage' : scaffoldPackage,
-            'deleteElementRanges' : '',
-            'displayNodePoints' : False,
-            'displayNodeNumbers' : False,
-            'displayNodeDerivatives' : 0,  # tri-state: 0=show none, 1=show selected, 2=show all
-            'displayNodeDerivativeLabels' : self._nodeDerivativeLabels[0:3],
-            'displayLines' : True,
-            'displayLinesExterior' : False,
-            'displayModelRadius' : False,
-            'displaySurfaces' : True,
-            'displaySurfacesExterior' : True,
-            'displaySurfacesTranslucent' : True,
-            'displaySurfacesWireframe' : False,
-            'displayElementNumbers' : False,
-            'displayElementAxes' : False,
-            'displayAxes' : True,
-            'displayMarkerPoints' : False,
-            'modelCoordinatesField' : 'coordinates'
->>>>>>> 6e72fdc0
+            'displayMarkerPoints': False,
+            'modelCoordinatesField': 'coordinates'
         }
         self._customScaffoldPackage = None  # temporary storage of custom mesh options and edits, to switch back to
         self._unsavedNodeEdits = False  # Whether nodes have been edited since ScaffoldPackage meshEdits last updated
