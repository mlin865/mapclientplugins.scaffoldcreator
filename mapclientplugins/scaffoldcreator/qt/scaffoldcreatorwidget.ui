<?xml version="1.0" encoding="UTF-8"?>
<ui version="4.0">
 <class>ScaffoldCreatorWidget</class>
 <widget class="QWidget" name="ScaffoldCreatorWidget">
  <property name="geometry">
   <rect>
    <x>0</x>
    <y>0</y>
    <width>1672</width>
    <height>1223</height>
   </rect>
  </property>
  <property name="sizePolicy">
   <sizepolicy hsizetype="Preferred" vsizetype="Preferred">
    <horstretch>0</horstretch>
    <verstretch>0</verstretch>
   </sizepolicy>
  </property>
  <property name="minimumSize">
   <size>
    <width>0</width>
    <height>0</height>
   </size>
  </property>
  <property name="windowTitle">
   <string>Scaffold Creator</string>
  </property>
  <layout class="QHBoxLayout" name="horizontalLayout">
   <item>
    <widget class="QDockWidget" name="dockWidget">
     <property name="sizePolicy">
      <sizepolicy hsizetype="Preferred" vsizetype="Expanding">
       <horstretch>0</horstretch>
       <verstretch>0</verstretch>
      </sizepolicy>
     </property>
     <property name="features">
      <set>QDockWidget::DockWidgetFloatable|QDockWidget::DockWidgetMovable</set>
     </property>
     <property name="allowedAreas">
      <set>Qt::AllDockWidgetAreas</set>
     </property>
     <property name="windowTitle">
      <string>Control Panel</string>
     </property>
     <widget class="QWidget" name="dockWidgetContents">
      <property name="sizePolicy">
       <sizepolicy hsizetype="Preferred" vsizetype="Expanding">
        <horstretch>0</horstretch>
        <verstretch>0</verstretch>
       </sizepolicy>
      </property>
      <layout class="QVBoxLayout" name="verticalLayout">
       <item>
        <widget class="QFrame" name="identifier_frame">
         <property name="minimumSize">
          <size>
           <width>0</width>
           <height>0</height>
          </size>
         </property>
         <property name="frameShape">
          <enum>QFrame::StyledPanel</enum>
         </property>
         <property name="frameShadow">
          <enum>QFrame::Raised</enum>
         </property>
         <layout class="QVBoxLayout" name="verticalLayout_4">
          <property name="leftMargin">
           <number>0</number>
          </property>
          <property name="topMargin">
           <number>5</number>
          </property>
          <property name="rightMargin">
           <number>0</number>
          </property>
          <property name="bottomMargin">
           <number>3</number>
          </property>
          <item>
           <widget class="QLabel" name="identifier_label">
            <property name="text">
             <string>Identifier</string>
            </property>
           </widget>
          </item>
         </layout>
        </widget>
       </item>
       <item>
        <widget class="QScrollArea" name="scrollArea">
         <property name="sizePolicy">
          <sizepolicy hsizetype="Preferred" vsizetype="Expanding">
           <horstretch>0</horstretch>
           <verstretch>0</verstretch>
          </sizepolicy>
         </property>
         <property name="minimumSize">
          <size>
           <width>0</width>
           <height>0</height>
          </size>
         </property>
         <property name="verticalScrollBarPolicy">
          <enum>Qt::ScrollBarAsNeeded</enum>
         </property>
         <property name="widgetResizable">
          <bool>true</bool>
         </property>
         <widget class="QWidget" name="scrollAreaWidgetContents_2">
          <property name="geometry">
           <rect>
            <x>0</x>
            <y>0</y>
<<<<<<< HEAD
            <width>380</width>
            <height>768</height>
=======
            <width>521</width>
            <height>716</height>
>>>>>>> 279cb06c
           </rect>
          </property>
          <property name="sizePolicy">
           <sizepolicy hsizetype="Preferred" vsizetype="Expanding">
            <horstretch>0</horstretch>
            <verstretch>0</verstretch>
           </sizepolicy>
          </property>
          <layout class="QVBoxLayout" name="verticalLayout_2">
<<<<<<< HEAD
           <property name="margin" stdset="0">
=======
           <property name="leftMargin">
            <number>0</number>
           </property>
           <property name="topMargin">
            <number>0</number>
           </property>
           <property name="rightMargin">
            <number>0</number>
           </property>
           <property name="bottomMargin">
>>>>>>> 279cb06c
            <number>0</number>
           </property>
           <item>
            <layout class="QVBoxLayout" name="verticalLayout_3">
             <item>
              <widget class="QFrame" name="scaffoldFrame">
               <property name="sizePolicy">
                <sizepolicy hsizetype="Preferred" vsizetype="Preferred">
                 <horstretch>0</horstretch>
                 <verstretch>0</verstretch>
                </sizepolicy>
               </property>
               <property name="minimumSize">
                <size>
                 <width>0</width>
                 <height>0</height>
                </size>
               </property>
               <property name="frameShape">
                <enum>QFrame::StyledPanel</enum>
               </property>
               <property name="frameShadow">
                <enum>QFrame::Raised</enum>
               </property>
               <layout class="QVBoxLayout" name="verticalLayout_8">
                <item>
                 <widget class="QFrame" name="subscaffold_frame">
                  <property name="sizePolicy">
                   <sizepolicy hsizetype="Preferred" vsizetype="Preferred">
                    <horstretch>0</horstretch>
                    <verstretch>0</verstretch>
                   </sizepolicy>
                  </property>
                  <property name="minimumSize">
                   <size>
                    <width>0</width>
                    <height>0</height>
                   </size>
                  </property>
                  <property name="frameShape">
                   <enum>QFrame::StyledPanel</enum>
                  </property>
                  <property name="frameShadow">
                   <enum>QFrame::Raised</enum>
                  </property>
                  <layout class="QVBoxLayout" name="verticalLayout_5">
<<<<<<< HEAD
                   <property name="margin" stdset="0">
=======
                   <property name="leftMargin">
                    <number>0</number>
                   </property>
                   <property name="topMargin">
                    <number>0</number>
                   </property>
                   <property name="rightMargin">
                    <number>0</number>
                   </property>
                   <property name="bottomMargin">
>>>>>>> 279cb06c
                    <number>0</number>
                   </property>
                   <item>
                    <widget class="QLabel" name="subscaffold_label">
                     <property name="text">
                      <string>Subscaffold</string>
                     </property>
                    </widget>
                   </item>
                   <item>
                    <widget class="QPushButton" name="subscaffoldBack_pushButton">
                     <property name="sizePolicy">
                      <sizepolicy hsizetype="Preferred" vsizetype="Fixed">
                       <horstretch>0</horstretch>
                       <verstretch>0</verstretch>
                      </sizepolicy>
                     </property>
                     <property name="text">
                      <string>&lt;&lt; Back</string>
                     </property>
                    </widget>
                   </item>
                  </layout>
                 </widget>
                </item>
                <item>
                 <widget class="QFrame" name="meshType_frame">
                  <property name="frameShape">
                   <enum>QFrame::StyledPanel</enum>
                  </property>
                  <property name="frameShadow">
                   <enum>QFrame::Raised</enum>
                  </property>
                  <layout class="QFormLayout" name="formLayout">
                   <property name="leftMargin">
                    <number>0</number>
                   </property>
                   <property name="rightMargin">
                    <number>0</number>
                   </property>
                   <item row="0" column="0">
                    <widget class="QLabel" name="meshType_label">
                     <property name="text">
                      <string>Scaffold type:</string>
                     </property>
                    </widget>
                   </item>
                   <item row="0" column="1">
                    <widget class="QComboBox" name="meshType_comboBox"/>
                   </item>
                   <item row="1" column="0">
                    <widget class="QLabel" name="parameterSet_label">
                     <property name="text">
                      <string>Parameter set:</string>
                     </property>
                    </widget>
                   </item>
                   <item row="1" column="1">
                    <widget class="QComboBox" name="parameterSet_comboBox"/>
                   </item>
                  </layout>
                 </widget>
                </item>
                <item>
                 <widget class="QFrame" name="meshTypeOptions_frame">
                  <property name="frameShape">
                   <enum>QFrame::StyledPanel</enum>
                  </property>
                  <property name="frameShadow">
                   <enum>QFrame::Raised</enum>
                  </property>
                  <layout class="QVBoxLayout" name="verticalLayout_9">
                   <property name="leftMargin">
                    <number>0</number>
                   </property>
                   <property name="rightMargin">
                    <number>0</number>
                   </property>
                  </layout>
                 </widget>
                </item>
                <item>
                 <widget class="Line" name="scaffoldFrame_line_1">
                  <property name="orientation">
                   <enum>Qt::Horizontal</enum>
                  </property>
                 </widget>
                </item>
                <item>
                 <widget class="QFrame" name="modifyOptions_frame">
                  <property name="frameShape">
                   <enum>QFrame::StyledPanel</enum>
                  </property>
                  <property name="frameShadow">
                   <enum>QFrame::Raised</enum>
                  </property>
                  <layout class="QVBoxLayout" name="verticalLayout_6">
                   <property name="leftMargin">
                    <number>0</number>
                   </property>
                   <property name="rightMargin">
                    <number>0</number>
                   </property>
                   <item>
                    <widget class="QFrame" name="deleteElementsRanges_frame">
                     <property name="frameShape">
                      <enum>QFrame::StyledPanel</enum>
                     </property>
                     <property name="frameShadow">
                      <enum>QFrame::Raised</enum>
                     </property>
                     <layout class="QVBoxLayout" name="verticalLayout_10">
<<<<<<< HEAD
                      <property name="margin" stdset="0">
=======
                      <property name="leftMargin">
                       <number>0</number>
                      </property>
                      <property name="topMargin">
                       <number>0</number>
                      </property>
                      <property name="rightMargin">
                       <number>0</number>
                      </property>
                      <property name="bottomMargin">
>>>>>>> 279cb06c
                       <number>0</number>
                      </property>
                      <item>
                       <widget class="QLabel" name="deleteElementsRanges_label">
                        <property name="text">
                         <string>Delete element ID ranges (e.g. 1,2-5,13):</string>
                        </property>
                       </widget>
                      </item>
                      <item>
                       <widget class="QLineEdit" name="deleteElementsRanges_lineEdit"/>
                      </item>
                      <item>
                       <widget class="QPushButton" name="deleteElementsSelection_pushButton">
                        <property name="text">
                         <string>Delete selected elements</string>
                        </property>
                       </widget>
                      </item>
                     </layout>
                    </widget>
                   </item>
                   <item>
                    <widget class="QLabel" name="rotation_label">
                     <property name="text">
                      <string>Rotation in degrees about z, y, x</string>
                     </property>
                    </widget>
                   </item>
                   <item>
                    <widget class="QLineEdit" name="rotation_lineEdit"/>
                   </item>
                   <item>
                    <widget class="QLabel" name="scale_label">
                     <property name="text">
                      <string>Scale x, y, z:</string>
                     </property>
                    </widget>
                   </item>
                   <item>
                    <widget class="QLineEdit" name="scale_lineEdit"/>
                   </item>
                   <item>
                    <widget class="QLabel" name="translation_label">
                     <property name="text">
                      <string>Translation x, y, z</string>
                     </property>
                    </widget>
                   </item>
                   <item>
                    <widget class="QLineEdit" name="translation_lineEdit"/>
                   </item>
                   <item>
                    <widget class="QPushButton" name="applyTransformation_pushButton">
                     <property name="text">
                      <string>Apply transformation</string>
                     </property>
                    </widget>
                   </item>
                   <item>
                    <spacer name="verticalSpacer">
                     <property name="orientation">
                      <enum>Qt::Vertical</enum>
                     </property>
                     <property name="sizeHint" stdset="0">
                      <size>
                       <width>20</width>
                       <height>40</height>
                      </size>
                     </property>
                    </spacer>
                   </item>
                  </layout>
                 </widget>
                </item>
               </layout>
              </widget>
             </item>
            </layout>
           </item>
          </layout>
         </widget>
        </widget>
       </item>
       <item>
        <widget class="QTabWidget" name="controls_tabWidget">
         <property name="sizePolicy">
          <sizepolicy hsizetype="Expanding" vsizetype="Minimum">
           <horstretch>0</horstretch>
           <verstretch>0</verstretch>
          </sizepolicy>
         </property>
         <property name="currentIndex">
          <number>0</number>
         </property>
         <widget class="QWidget" name="display_tab">
          <attribute name="title">
           <string>Display</string>
          </attribute>
          <layout class="QVBoxLayout" name="verticalLayout_13">
           <item>
            <widget class="QFrame" name="displayData_frame">
             <property name="frameShape">
              <enum>QFrame::StyledPanel</enum>
             </property>
             <property name="frameShadow">
              <enum>QFrame::Raised</enum>
             </property>
             <layout class="QVBoxLayout" name="verticalLayout_11">
<<<<<<< HEAD
              <property name="margin" stdset="0">
=======
              <property name="leftMargin">
               <number>0</number>
              </property>
              <property name="topMargin">
               <number>0</number>
              </property>
              <property name="rightMargin">
               <number>0</number>
              </property>
              <property name="bottomMargin">
>>>>>>> 279cb06c
               <number>0</number>
              </property>
              <item>
               <widget class="QFrame" name="displayDataPoints_frame">
                <property name="frameShape">
                 <enum>QFrame::StyledPanel</enum>
                </property>
                <property name="frameShadow">
                 <enum>QFrame::Raised</enum>
                </property>
                <layout class="QHBoxLayout" name="horizontalLayout_9">
<<<<<<< HEAD
                 <property name="margin" stdset="0">
=======
                 <property name="leftMargin">
                  <number>0</number>
                 </property>
                 <property name="topMargin">
                  <number>0</number>
                 </property>
                 <property name="rightMargin">
                  <number>0</number>
                 </property>
                 <property name="bottomMargin">
>>>>>>> 279cb06c
                  <number>0</number>
                 </property>
                 <item>
                  <widget class="QCheckBox" name="displayDataPoints_checkBox">
                   <property name="text">
                    <string>Data points</string>
                   </property>
                  </widget>
                 </item>
                 <item>
                  <widget class="QCheckBox" name="displayDataContours_checkBox">
                   <property name="text">
                    <string>Data contours</string>
                   </property>
                  </widget>
                 </item>
                 <item>
                  <widget class="QCheckBox" name="displayDataRadius_checkBox">
                   <property name="text">
                    <string>Data radius</string>
                   </property>
                  </widget>
                 </item>
                 <item>
                  <spacer name="displayDataPoints_horizontalSpacer">
                   <property name="orientation">
                    <enum>Qt::Horizontal</enum>
                   </property>
                   <property name="sizeHint" stdset="0">
                    <size>
                     <width>40</width>
                     <height>20</height>
                    </size>
                   </property>
                  </spacer>
                 </item>
                </layout>
               </widget>
              </item>
              <item>
               <widget class="QFrame" name="displayDataMarkers_frame">
                <property name="frameShape">
                 <enum>QFrame::StyledPanel</enum>
                </property>
                <property name="frameShadow">
                 <enum>QFrame::Raised</enum>
                </property>
                <layout class="QHBoxLayout" name="horizontalLayout_10">
<<<<<<< HEAD
                 <property name="margin" stdset="0">
=======
                 <property name="leftMargin">
                  <number>0</number>
                 </property>
                 <property name="topMargin">
                  <number>0</number>
                 </property>
                 <property name="rightMargin">
                  <number>0</number>
                 </property>
                 <property name="bottomMargin">
>>>>>>> 279cb06c
                  <number>0</number>
                 </property>
                 <item>
                  <widget class="QCheckBox" name="displayDataMarkerPoints_checkBox">
                   <property name="text">
                    <string>Data marker points</string>
                   </property>
                  </widget>
                 </item>
                 <item>
                  <widget class="QCheckBox" name="displayDataMarkerNames_checkBox">
                   <property name="text">
                    <string>Data marker names</string>
                   </property>
                  </widget>
                 </item>
                 <item>
                  <spacer name="displayDataMarkers_horizontalSpacer">
                   <property name="orientation">
                    <enum>Qt::Horizontal</enum>
                   </property>
                   <property name="sizeHint" stdset="0">
                    <size>
                     <width>40</width>
                     <height>20</height>
                    </size>
                   </property>
                  </spacer>
                 </item>
                </layout>
               </widget>
              </item>
             </layout>
            </widget>
           </item>
           <item>
            <widget class="QFrame" name="displayModelCoordinates_frame">
             <property name="frameShape">
              <enum>QFrame::StyledPanel</enum>
             </property>
             <property name="frameShadow">
              <enum>QFrame::Raised</enum>
             </property>
             <layout class="QFormLayout" name="formLayout_3">
              <property name="fieldGrowthPolicy">
               <enum>QFormLayout::AllNonFixedFieldsGrow</enum>
              </property>
<<<<<<< HEAD
              <property name="margin" stdset="0">
=======
              <property name="leftMargin">
               <number>0</number>
              </property>
              <property name="topMargin">
               <number>0</number>
              </property>
              <property name="rightMargin">
               <number>0</number>
              </property>
              <property name="bottomMargin">
>>>>>>> 279cb06c
               <number>0</number>
              </property>
              <item row="0" column="0">
               <widget class="QLabel" name="displayModelCoordinates_label">
                <property name="text">
                 <string>Model coordinates:</string>
                </property>
               </widget>
              </item>
              <item row="0" column="1">
               <widget class="FieldChooserWidget" name="displayModelCoordinates_fieldChooser"/>
              </item>
             </layout>
            </widget>
           </item>
           <item>
            <widget class="QFrame" name="displayNodes_frame">
             <property name="frameShape">
              <enum>QFrame::StyledPanel</enum>
             </property>
             <property name="frameShadow">
              <enum>QFrame::Raised</enum>
             </property>
             <layout class="QHBoxLayout" name="horizontalLayout_6">
<<<<<<< HEAD
              <property name="margin" stdset="0">
=======
              <property name="leftMargin">
               <number>0</number>
              </property>
              <property name="topMargin">
               <number>0</number>
              </property>
              <property name="rightMargin">
               <number>0</number>
              </property>
              <property name="bottomMargin">
>>>>>>> 279cb06c
               <number>0</number>
              </property>
              <item>
               <widget class="QCheckBox" name="displayNodePoints_checkBox">
                <property name="text">
                 <string>Node points</string>
                </property>
               </widget>
              </item>
              <item>
               <widget class="QCheckBox" name="displayNodeNumbers_checkBox">
                <property name="sizePolicy">
                 <sizepolicy hsizetype="Minimum" vsizetype="Fixed">
                  <horstretch>0</horstretch>
                  <verstretch>0</verstretch>
                 </sizepolicy>
                </property>
                <property name="text">
                 <string>Node numbers</string>
                </property>
               </widget>
              </item>
              <item>
               <widget class="QCheckBox" name="displayNodeDerivatives_checkBox">
                <property name="sizePolicy">
                 <sizepolicy hsizetype="Minimum" vsizetype="Fixed">
                  <horstretch>0</horstretch>
                  <verstretch>0</verstretch>
                 </sizepolicy>
                </property>
                <property name="toolTip">
                 <string>&lt;html&gt;&lt;head/&gt;&lt;body&gt;&lt;p&gt;Show node derivatives on:&lt;br/&gt;[ ] None&lt;br/&gt;[-] Selected nodes&lt;br/&gt;[/] All nodes&lt;/p&gt;&lt;/body&gt;&lt;/html&gt;</string>
                </property>
                <property name="text">
                 <string>Node derivatives</string>
                </property>
                <property name="tristate">
                 <bool>true</bool>
                </property>
               </widget>
              </item>
              <item>
               <widget class="QSpinBox" name="displayNodeDerivativesVersion_spinBox">
                <property name="toolTip">
                 <string>&lt;html&gt;&lt;head/&gt;&lt;body&gt;&lt;p&gt;Show specified node derivative version, or 0 to show all versions.&lt;/p&gt;&lt;/body&gt;&lt;/html&gt;</string>
                </property>
               </widget>
              </item>
             </layout>
            </widget>
           </item>
           <item>
            <widget class="QFrame" name="displayNodeDerivativeLabels_frame">
             <property name="frameShape">
              <enum>QFrame::StyledPanel</enum>
             </property>
             <property name="frameShadow">
              <enum>QFrame::Raised</enum>
             </property>
             <layout class="QHBoxLayout" name="horizontalLayout_7">
<<<<<<< HEAD
              <property name="spacing">
               <number>2</number>
              </property>
              <property name="margin" stdset="0">
=======
              <property name="leftMargin">
               <number>0</number>
              </property>
              <property name="topMargin">
               <number>0</number>
              </property>
              <property name="rightMargin">
               <number>0</number>
              </property>
              <property name="bottomMargin">
>>>>>>> 279cb06c
               <number>0</number>
              </property>
              <item>
               <spacer name="displayNodeDerivativeLabels_horizontalSpacer">
                <property name="orientation">
                 <enum>Qt::Horizontal</enum>
                </property>
                <property name="sizeHint" stdset="0">
                 <size>
                  <width>40</width>
                  <height>20</height>
                 </size>
                </property>
               </spacer>
              </item>
              <item>
               <widget class="QCheckBox" name="displayNodeDerivativeLabelsD1_checkBox">
                <property name="sizePolicy">
                 <sizepolicy hsizetype="Minimum" vsizetype="Fixed">
                  <horstretch>0</horstretch>
                  <verstretch>0</verstretch>
                 </sizepolicy>
                </property>
                <property name="text">
                 <string>D1</string>
                </property>
               </widget>
              </item>
              <item>
               <widget class="QCheckBox" name="displayNodeDerivativeLabelsD2_checkBox">
                <property name="sizePolicy">
                 <sizepolicy hsizetype="Minimum" vsizetype="Fixed">
                  <horstretch>0</horstretch>
                  <verstretch>0</verstretch>
                 </sizepolicy>
                </property>
                <property name="text">
                 <string>D2</string>
                </property>
               </widget>
              </item>
              <item>
               <widget class="QCheckBox" name="displayNodeDerivativeLabelsD3_checkBox">
                <property name="sizePolicy">
                 <sizepolicy hsizetype="Minimum" vsizetype="Fixed">
                  <horstretch>0</horstretch>
                  <verstretch>0</verstretch>
                 </sizepolicy>
                </property>
                <property name="text">
                 <string>D3</string>
                </property>
               </widget>
              </item>
              <item>
               <widget class="QCheckBox" name="displayNodeDerivativeLabelsD12_checkBox">
                <property name="sizePolicy">
                 <sizepolicy hsizetype="Minimum" vsizetype="Fixed">
                  <horstretch>0</horstretch>
                  <verstretch>0</verstretch>
                 </sizepolicy>
                </property>
                <property name="text">
                 <string>D12</string>
                </property>
               </widget>
              </item>
              <item>
               <widget class="QCheckBox" name="displayNodeDerivativeLabelsD13_checkBox">
                <property name="sizePolicy">
                 <sizepolicy hsizetype="Minimum" vsizetype="Fixed">
                  <horstretch>0</horstretch>
                  <verstretch>0</verstretch>
                 </sizepolicy>
                </property>
                <property name="text">
                 <string>D13</string>
                </property>
               </widget>
              </item>
              <item>
               <widget class="QCheckBox" name="displayNodeDerivativeLabelsD23_checkBox">
                <property name="sizePolicy">
                 <sizepolicy hsizetype="Minimum" vsizetype="Fixed">
                  <horstretch>0</horstretch>
                  <verstretch>0</verstretch>
                 </sizepolicy>
                </property>
                <property name="text">
                 <string>D23</string>
                </property>
               </widget>
              </item>
              <item>
               <widget class="QCheckBox" name="displayNodeDerivativeLabelsD123_checkBox">
                <property name="sizePolicy">
                 <sizepolicy hsizetype="Minimum" vsizetype="Fixed">
                  <horstretch>0</horstretch>
                  <verstretch>0</verstretch>
                 </sizepolicy>
                </property>
                <property name="text">
                 <string>D123</string>
                </property>
               </widget>
              </item>
             </layout>
            </widget>
           </item>
           <item>
            <widget class="QFrame" name="displayLines_frame">
             <property name="frameShape">
              <enum>QFrame::StyledPanel</enum>
             </property>
             <property name="frameShadow">
              <enum>QFrame::Raised</enum>
             </property>
             <layout class="QHBoxLayout" name="horizontalLayout_5">
<<<<<<< HEAD
              <property name="margin" stdset="0">
=======
              <property name="leftMargin">
               <number>0</number>
              </property>
              <property name="topMargin">
               <number>0</number>
              </property>
              <property name="rightMargin">
               <number>0</number>
              </property>
              <property name="bottomMargin">
>>>>>>> 279cb06c
               <number>0</number>
              </property>
              <item>
               <widget class="QCheckBox" name="displayLines_checkBox">
                <property name="text">
                 <string>Lines</string>
                </property>
               </widget>
              </item>
              <item>
               <widget class="QCheckBox" name="displayLinesExterior_checkBox">
                <property name="sizePolicy">
                 <sizepolicy hsizetype="Minimum" vsizetype="Fixed">
                  <horstretch>0</horstretch>
                  <verstretch>0</verstretch>
                 </sizepolicy>
                </property>
                <property name="text">
                 <string>Exterior</string>
                </property>
               </widget>
              </item>
              <item>
               <widget class="QCheckBox" name="displayModelRadius_checkBox">
                <property name="text">
                 <string>Model radius</string>
                </property>
               </widget>
              </item>
              <item>
               <spacer name="displayLines_horizontalSpacer">
                <property name="orientation">
                 <enum>Qt::Horizontal</enum>
                </property>
                <property name="sizeHint" stdset="0">
                 <size>
                  <width>40</width>
                  <height>20</height>
                 </size>
                </property>
               </spacer>
              </item>
             </layout>
            </widget>
           </item>
           <item>
            <widget class="QFrame" name="displaySurfaces_frame">
             <property name="frameShape">
              <enum>QFrame::StyledPanel</enum>
             </property>
             <property name="frameShadow">
              <enum>QFrame::Raised</enum>
             </property>
             <layout class="QHBoxLayout" name="horizontalLayout_3">
<<<<<<< HEAD
              <property name="margin" stdset="0">
=======
              <property name="leftMargin">
               <number>0</number>
              </property>
              <property name="topMargin">
               <number>0</number>
              </property>
              <property name="rightMargin">
               <number>0</number>
              </property>
              <property name="bottomMargin">
>>>>>>> 279cb06c
               <number>0</number>
              </property>
              <item>
               <widget class="QCheckBox" name="displaySurfaces_checkBox">
                <property name="text">
                 <string>Surfaces</string>
                </property>
               </widget>
              </item>
              <item>
               <widget class="QCheckBox" name="displaySurfacesExterior_checkBox">
                <property name="sizePolicy">
                 <sizepolicy hsizetype="Minimum" vsizetype="Fixed">
                  <horstretch>0</horstretch>
                  <verstretch>0</verstretch>
                 </sizepolicy>
                </property>
                <property name="text">
                 <string>Exterior</string>
                </property>
               </widget>
              </item>
              <item>
               <widget class="QCheckBox" name="displaySurfacesTranslucent_checkBox">
                <property name="sizePolicy">
                 <sizepolicy hsizetype="Minimum" vsizetype="Fixed">
                  <horstretch>0</horstretch>
                  <verstretch>0</verstretch>
                 </sizepolicy>
                </property>
                <property name="text">
                 <string>Transluc.</string>
                </property>
               </widget>
              </item>
              <item>
               <widget class="QCheckBox" name="displaySurfacesWireframe_checkBox">
                <property name="sizePolicy">
                 <sizepolicy hsizetype="Minimum" vsizetype="Fixed">
                  <horstretch>0</horstretch>
                  <verstretch>0</verstretch>
                 </sizepolicy>
                </property>
                <property name="text">
                 <string>Wireframe</string>
                </property>
               </widget>
              </item>
              <item>
               <spacer name="displaySurfaces_horizontalSpacer">
                <property name="orientation">
                 <enum>Qt::Horizontal</enum>
                </property>
                <property name="sizeHint" stdset="0">
                 <size>
                  <width>40</width>
                  <height>20</height>
                 </size>
                </property>
               </spacer>
              </item>
             </layout>
            </widget>
           </item>
           <item>
            <widget class="QFrame" name="displayElements_frame">
             <property name="frameShape">
              <enum>QFrame::StyledPanel</enum>
             </property>
             <property name="frameShadow">
              <enum>QFrame::Raised</enum>
             </property>
             <layout class="QHBoxLayout" name="horizontalLayout_4">
<<<<<<< HEAD
              <property name="margin" stdset="0">
=======
              <property name="leftMargin">
               <number>0</number>
              </property>
              <property name="topMargin">
               <number>0</number>
              </property>
              <property name="rightMargin">
               <number>0</number>
              </property>
              <property name="bottomMargin">
>>>>>>> 279cb06c
               <number>0</number>
              </property>
              <item>
               <widget class="QCheckBox" name="displayElementNumbers_checkBox">
                <property name="text">
                 <string>Element numbers</string>
                </property>
               </widget>
              </item>
              <item>
               <widget class="QCheckBox" name="displayElementAxes_checkBox">
                <property name="sizePolicy">
                 <sizepolicy hsizetype="Minimum" vsizetype="Fixed">
                  <horstretch>0</horstretch>
                  <verstretch>0</verstretch>
                 </sizepolicy>
                </property>
                <property name="text">
                 <string>Element axes</string>
                </property>
               </widget>
              </item>
              <item>
               <spacer name="displayElements_horizontalSpacer">
                <property name="orientation">
                 <enum>Qt::Horizontal</enum>
                </property>
                <property name="sizeHint" stdset="0">
                 <size>
                  <width>40</width>
                  <height>20</height>
                 </size>
                </property>
               </spacer>
              </item>
             </layout>
            </widget>
           </item>
           <item>
            <widget class="QFrame" name="displayMisc_frame">
             <property name="frameShape">
              <enum>QFrame::StyledPanel</enum>
             </property>
             <property name="frameShadow">
              <enum>QFrame::Raised</enum>
             </property>
             <layout class="QHBoxLayout" name="horizontalLayout_8">
<<<<<<< HEAD
              <property name="margin" stdset="0">
=======
              <property name="leftMargin">
               <number>0</number>
              </property>
              <property name="topMargin">
               <number>0</number>
              </property>
              <property name="rightMargin">
               <number>0</number>
              </property>
              <property name="bottomMargin">
>>>>>>> 279cb06c
               <number>0</number>
              </property>
              <item>
               <widget class="QCheckBox" name="displayAxes_checkBox">
                <property name="text">
                 <string>Axes</string>
                </property>
               </widget>
              </item>
              <item>
               <widget class="QCheckBox" name="displayMarkerPoints_checkBox">
                <property name="text">
                 <string>Marker points</string>
                </property>
               </widget>
              </item>
              <item>
               <spacer name="displaytMisc_horizontalSpacer">
                <property name="orientation">
                 <enum>Qt::Horizontal</enum>
                </property>
                <property name="sizeHint" stdset="0">
                 <size>
                  <width>40</width>
                  <height>20</height>
                 </size>
                </property>
               </spacer>
              </item>
             </layout>
            </widget>
           </item>
          </layout>
         </widget>
         <widget class="QWidget" name="annotation_tab">
          <attribute name="title">
           <string>Annotation</string>
          </attribute>
          <layout class="QVBoxLayout" name="verticalLayout_12">
           <item>
            <widget class="QFrame" name="annoptationModify_frame">
             <property name="frameShape">
              <enum>QFrame::StyledPanel</enum>
             </property>
             <property name="frameShadow">
              <enum>QFrame::Raised</enum>
             </property>
             <layout class="QHBoxLayout" name="horizontalLayout_11">
<<<<<<< HEAD
              <property name="margin" stdset="0">
=======
              <property name="leftMargin">
               <number>0</number>
              </property>
              <property name="topMargin">
               <number>0</number>
              </property>
              <property name="rightMargin">
               <number>0</number>
              </property>
              <property name="bottomMargin">
>>>>>>> 279cb06c
               <number>0</number>
              </property>
              <item>
               <widget class="QPushButton" name="annotationGroupNew_pushButton">
                <property name="text">
                 <string>New</string>
                </property>
               </widget>
              </item>
              <item>
               <widget class="QPushButton" name="annotationGroupNewMarker_pushButton">
                <property name="text">
                 <string>New Marker</string>
                </property>
               </widget>
              </item>
              <item>
               <widget class="QPushButton" name="annotationGroupRedefine_pushButton">
                <property name="text">
                 <string>Redefine</string>
                </property>
               </widget>
              </item>
              <item>
               <widget class="QPushButton" name="annotationGroupEdit_pushButton">
                <property name="text">
                 <string>Edit</string>
                </property>
               </widget>
              </item>
              <item>
               <widget class="QPushButton" name="annotationGroupDelete_pushButton">
                <property name="text">
                 <string>Delete</string>
                </property>
               </widget>
              </item>
             </layout>
            </widget>
           </item>
           <item>
            <widget class="QFrame" name="annotationGroup_frame">
             <property name="frameShape">
              <enum>QFrame::StyledPanel</enum>
             </property>
             <property name="frameShadow">
              <enum>QFrame::Raised</enum>
             </property>
             <layout class="QFormLayout" name="formLayout_2">
<<<<<<< HEAD
              <property name="margin" stdset="0">
=======
              <property name="leftMargin">
               <number>0</number>
              </property>
              <property name="topMargin">
               <number>0</number>
              </property>
              <property name="rightMargin">
               <number>0</number>
              </property>
              <property name="bottomMargin">
>>>>>>> 279cb06c
               <number>0</number>
              </property>
              <item row="1" column="0">
               <widget class="QLabel" name="annotationGroup_label">
                <property name="text">
                 <string>Group:</string>
                </property>
               </widget>
              </item>
              <item row="1" column="1">
               <widget class="QComboBox" name="annotationGroup_comboBox"/>
              </item>
              <item row="2" column="0">
               <widget class="QLabel" name="annotationGroupOntId_label">
                <property name="text">
                 <string>ONT:ID:</string>
                </property>
               </widget>
              </item>
              <item row="2" column="1">
               <widget class="QLineEdit" name="annotationGroupOntId_lineEdit"/>
              </item>
              <item row="3" column="0">
               <widget class="QLabel" name="annotationGroupDimension_label">
                <property name="text">
                 <string>Dimension:</string>
                </property>
               </widget>
              </item>
              <item row="3" column="1">
               <widget class="QSpinBox" name="annotationGroupDimension_spinBox">
                <property name="minimum">
                 <number>0</number>
                </property>
                <property name="maximum">
                 <number>3</number>
                </property>
                <property name="value">
                 <number>0</number>
                </property>
               </widget>
              </item>
              <item row="4" column="0" colspan="2">
               <widget class="QGroupBox" name="marker_groupBox">
                <property name="enabled">
                 <bool>true</bool>
                </property>
                <property name="title">
                 <string>Marker</string>
                </property>
                <layout class="QFormLayout" name="formLayout_5">
                 <property name="fieldGrowthPolicy">
                  <enum>QFormLayout::AllNonFixedFieldsGrow</enum>
                 </property>
                 <property name="horizontalSpacing">
                  <number>7</number>
                 </property>
                 <property name="verticalSpacing">
                  <number>7</number>
                 </property>
                 <property name="topMargin">
                  <number>3</number>
                 </property>
                 <property name="bottomMargin">
                  <number>11</number>
                 </property>
                 <item row="0" column="0" colspan="2">
                  <widget class="QFrame" name="marker_frame">
                   <property name="frameShape">
                    <enum>QFrame::StyledPanel</enum>
                   </property>
                   <property name="frameShadow">
                    <enum>QFrame::Raised</enum>
                   </property>
                   <layout class="QFormLayout" name="formLayout_4">
<<<<<<< HEAD
                    <property name="margin" stdset="0">
=======
                    <property name="leftMargin">
                     <number>0</number>
                    </property>
                    <property name="topMargin">
                     <number>0</number>
                    </property>
                    <property name="rightMargin">
                     <number>0</number>
                    </property>
                    <property name="bottomMargin">
>>>>>>> 279cb06c
                     <number>0</number>
                    </property>
                    <item row="3" column="0">
                     <widget class="QLabel" name="markerMaterialCoordinates_label">
                      <property name="text">
                       <string>Material coordinates:</string>
                      </property>
                     </widget>
                    </item>
                    <item row="3" column="1">
                     <widget class="QLineEdit" name="markerMaterialCoordinates_lineEdit"/>
                    </item>
                    <item row="4" column="0">
                     <widget class="QLabel" name="markerElement_label">
                      <property name="text">
                       <string>Element:</string>
                      </property>
                     </widget>
                    </item>
                    <item row="4" column="1">
                     <widget class="QLineEdit" name="markerElement_lineEdit"/>
                    </item>
                    <item row="5" column="0">
                     <widget class="QLabel" name="markerXiCoordinates_label">
                      <property name="text">
                       <string>Element xi coordinates:</string>
                      </property>
                     </widget>
                    </item>
                    <item row="5" column="1">
                     <widget class="QLineEdit" name="markerXiCoordinates_lineEdit"/>
                    </item>
                    <item row="2" column="0">
                     <widget class="QLabel" name="markerMaterialCoordinatesField_label">
                      <property name="text">
                       <string>Material coordinates field:</string>
                      </property>
                     </widget>
                    </item>
                    <item row="2" column="1">
                     <widget class="FieldChooserWidget" name="markerMaterialCoordinatesField_fieldChooser"/>
                    </item>
                   </layout>
                  </widget>
                 </item>
                </layout>
               </widget>
              </item>
             </layout>
            </widget>
           </item>
          </layout>
         </widget>
        </widget>
       </item>
       <item>
        <widget class="QFrame" name="bottom_frame">
         <property name="frameShape">
          <enum>QFrame::StyledPanel</enum>
         </property>
         <property name="frameShadow">
          <enum>QFrame::Raised</enum>
         </property>
         <layout class="QHBoxLayout" name="horizontalLayout_2">
<<<<<<< HEAD
          <property name="margin" stdset="0">
           <number>3</number>
          </property>
=======
          <property name="leftMargin">
           <number>3</number>
          </property>
          <property name="topMargin">
           <number>3</number>
          </property>
          <property name="rightMargin">
           <number>3</number>
          </property>
          <property name="bottomMargin">
           <number>3</number>
          </property>
>>>>>>> 279cb06c
          <item>
           <widget class="QPushButton" name="pushButtonDocumentation">
            <property name="text">
             <string>Online Documentation</string>
            </property>
           </widget>
          </item>
          <item>
           <widget class="QPushButton" name="viewAll_pushButton">
            <property name="text">
             <string>View All</string>
            </property>
           </widget>
          </item>
          <item>
           <widget class="QPushButton" name="stdViews_pushButton">
            <property name="text">
             <string>Std. Views</string>
            </property>
           </widget>
          </item>
          <item>
           <widget class="QPushButton" name="done_pushButton">
            <property name="sizePolicy">
             <sizepolicy hsizetype="Minimum" vsizetype="Fixed">
              <horstretch>0</horstretch>
              <verstretch>0</verstretch>
             </sizepolicy>
            </property>
            <property name="text">
             <string>Done</string>
            </property>
           </widget>
          </item>
         </layout>
        </widget>
       </item>
      </layout>
     </widget>
    </widget>
   </item>
   <item>
    <widget class="NodeEditorSceneviewerWidget" name="sceneviewer_widget" native="true">
     <property name="sizePolicy">
      <sizepolicy hsizetype="Expanding" vsizetype="Preferred">
       <horstretch>4</horstretch>
       <verstretch>0</verstretch>
      </sizepolicy>
     </property>
    </widget>
   </item>
  </layout>
 </widget>
 <customwidgets>
  <customwidget>
   <class>NodeEditorSceneviewerWidget</class>
   <extends>QWidget</extends>
   <header>mapclientplugins/scaffoldcreator/view/nodeeditorsceneviewerwidget.h</header>
   <container>1</container>
  </customwidget>
  <customwidget>
   <class>FieldChooserWidget</class>
   <extends>QComboBox</extends>
   <header>cmlibs/widgets/fieldchooserwidget.h</header>
  </customwidget>
 </customwidgets>
 <resources>
  <include location="resources.qrc"/>
 </resources>
 <connections/>
</ui><|MERGE_RESOLUTION|>--- conflicted
+++ resolved
@@ -7,7 +7,7 @@
     <x>0</x>
     <y>0</y>
     <width>1672</width>
-    <height>1223</height>
+    <height>1221</height>
    </rect>
   </property>
   <property name="sizePolicy">
@@ -113,13 +113,8 @@
            <rect>
             <x>0</x>
             <y>0</y>
-<<<<<<< HEAD
-            <width>380</width>
-            <height>768</height>
-=======
-            <width>521</width>
-            <height>716</height>
->>>>>>> 279cb06c
+            <width>423</width>
+            <height>766</height>
            </rect>
           </property>
           <property name="sizePolicy">
@@ -129,9 +124,6 @@
            </sizepolicy>
           </property>
           <layout class="QVBoxLayout" name="verticalLayout_2">
-<<<<<<< HEAD
-           <property name="margin" stdset="0">
-=======
            <property name="leftMargin">
             <number>0</number>
            </property>
@@ -142,7 +134,6 @@
             <number>0</number>
            </property>
            <property name="bottomMargin">
->>>>>>> 279cb06c
             <number>0</number>
            </property>
            <item>
@@ -189,9 +180,6 @@
                    <enum>QFrame::Raised</enum>
                   </property>
                   <layout class="QVBoxLayout" name="verticalLayout_5">
-<<<<<<< HEAD
-                   <property name="margin" stdset="0">
-=======
                    <property name="leftMargin">
                     <number>0</number>
                    </property>
@@ -202,7 +190,6 @@
                     <number>0</number>
                    </property>
                    <property name="bottomMargin">
->>>>>>> 279cb06c
                     <number>0</number>
                    </property>
                    <item>
@@ -315,9 +302,6 @@
                       <enum>QFrame::Raised</enum>
                      </property>
                      <layout class="QVBoxLayout" name="verticalLayout_10">
-<<<<<<< HEAD
-                      <property name="margin" stdset="0">
-=======
                       <property name="leftMargin">
                        <number>0</number>
                       </property>
@@ -328,7 +312,6 @@
                        <number>0</number>
                       </property>
                       <property name="bottomMargin">
->>>>>>> 279cb06c
                        <number>0</number>
                       </property>
                       <item>
@@ -438,9 +421,6 @@
               <enum>QFrame::Raised</enum>
              </property>
              <layout class="QVBoxLayout" name="verticalLayout_11">
-<<<<<<< HEAD
-              <property name="margin" stdset="0">
-=======
               <property name="leftMargin">
                <number>0</number>
               </property>
@@ -451,7 +431,6 @@
                <number>0</number>
               </property>
               <property name="bottomMargin">
->>>>>>> 279cb06c
                <number>0</number>
               </property>
               <item>
@@ -463,9 +442,6 @@
                  <enum>QFrame::Raised</enum>
                 </property>
                 <layout class="QHBoxLayout" name="horizontalLayout_9">
-<<<<<<< HEAD
-                 <property name="margin" stdset="0">
-=======
                  <property name="leftMargin">
                   <number>0</number>
                  </property>
@@ -476,7 +452,6 @@
                   <number>0</number>
                  </property>
                  <property name="bottomMargin">
->>>>>>> 279cb06c
                   <number>0</number>
                  </property>
                  <item>
@@ -525,9 +500,6 @@
                  <enum>QFrame::Raised</enum>
                 </property>
                 <layout class="QHBoxLayout" name="horizontalLayout_10">
-<<<<<<< HEAD
-                 <property name="margin" stdset="0">
-=======
                  <property name="leftMargin">
                   <number>0</number>
                  </property>
@@ -538,7 +510,6 @@
                   <number>0</number>
                  </property>
                  <property name="bottomMargin">
->>>>>>> 279cb06c
                   <number>0</number>
                  </property>
                  <item>
@@ -586,9 +557,6 @@
               <property name="fieldGrowthPolicy">
                <enum>QFormLayout::AllNonFixedFieldsGrow</enum>
               </property>
-<<<<<<< HEAD
-              <property name="margin" stdset="0">
-=======
               <property name="leftMargin">
                <number>0</number>
               </property>
@@ -599,7 +567,6 @@
                <number>0</number>
               </property>
               <property name="bottomMargin">
->>>>>>> 279cb06c
                <number>0</number>
               </property>
               <item row="0" column="0">
@@ -624,9 +591,6 @@
               <enum>QFrame::Raised</enum>
              </property>
              <layout class="QHBoxLayout" name="horizontalLayout_6">
-<<<<<<< HEAD
-              <property name="margin" stdset="0">
-=======
               <property name="leftMargin">
                <number>0</number>
               </property>
@@ -637,7 +601,6 @@
                <number>0</number>
               </property>
               <property name="bottomMargin">
->>>>>>> 279cb06c
                <number>0</number>
               </property>
               <item>
@@ -698,12 +661,9 @@
               <enum>QFrame::Raised</enum>
              </property>
              <layout class="QHBoxLayout" name="horizontalLayout_7">
-<<<<<<< HEAD
               <property name="spacing">
                <number>2</number>
               </property>
-              <property name="margin" stdset="0">
-=======
               <property name="leftMargin">
                <number>0</number>
               </property>
@@ -714,7 +674,6 @@
                <number>0</number>
               </property>
               <property name="bottomMargin">
->>>>>>> 279cb06c
                <number>0</number>
               </property>
               <item>
@@ -833,9 +792,6 @@
               <enum>QFrame::Raised</enum>
              </property>
              <layout class="QHBoxLayout" name="horizontalLayout_5">
-<<<<<<< HEAD
-              <property name="margin" stdset="0">
-=======
               <property name="leftMargin">
                <number>0</number>
               </property>
@@ -846,7 +802,6 @@
                <number>0</number>
               </property>
               <property name="bottomMargin">
->>>>>>> 279cb06c
                <number>0</number>
               </property>
               <item>
@@ -901,9 +856,6 @@
               <enum>QFrame::Raised</enum>
              </property>
              <layout class="QHBoxLayout" name="horizontalLayout_3">
-<<<<<<< HEAD
-              <property name="margin" stdset="0">
-=======
               <property name="leftMargin">
                <number>0</number>
               </property>
@@ -914,7 +866,6 @@
                <number>0</number>
               </property>
               <property name="bottomMargin">
->>>>>>> 279cb06c
                <number>0</number>
               </property>
               <item>
@@ -988,9 +939,6 @@
               <enum>QFrame::Raised</enum>
              </property>
              <layout class="QHBoxLayout" name="horizontalLayout_4">
-<<<<<<< HEAD
-              <property name="margin" stdset="0">
-=======
               <property name="leftMargin">
                <number>0</number>
               </property>
@@ -1001,7 +949,6 @@
                <number>0</number>
               </property>
               <property name="bottomMargin">
->>>>>>> 279cb06c
                <number>0</number>
               </property>
               <item>
@@ -1049,9 +996,6 @@
               <enum>QFrame::Raised</enum>
              </property>
              <layout class="QHBoxLayout" name="horizontalLayout_8">
-<<<<<<< HEAD
-              <property name="margin" stdset="0">
-=======
               <property name="leftMargin">
                <number>0</number>
               </property>
@@ -1062,7 +1006,6 @@
                <number>0</number>
               </property>
               <property name="bottomMargin">
->>>>>>> 279cb06c
                <number>0</number>
               </property>
               <item>
@@ -1111,9 +1054,6 @@
               <enum>QFrame::Raised</enum>
              </property>
              <layout class="QHBoxLayout" name="horizontalLayout_11">
-<<<<<<< HEAD
-              <property name="margin" stdset="0">
-=======
               <property name="leftMargin">
                <number>0</number>
               </property>
@@ -1124,7 +1064,6 @@
                <number>0</number>
               </property>
               <property name="bottomMargin">
->>>>>>> 279cb06c
                <number>0</number>
               </property>
               <item>
@@ -1174,9 +1113,6 @@
               <enum>QFrame::Raised</enum>
              </property>
              <layout class="QFormLayout" name="formLayout_2">
-<<<<<<< HEAD
-              <property name="margin" stdset="0">
-=======
               <property name="leftMargin">
                <number>0</number>
               </property>
@@ -1187,7 +1123,6 @@
                <number>0</number>
               </property>
               <property name="bottomMargin">
->>>>>>> 279cb06c
                <number>0</number>
               </property>
               <item row="1" column="0">
@@ -1263,9 +1198,6 @@
                     <enum>QFrame::Raised</enum>
                    </property>
                    <layout class="QFormLayout" name="formLayout_4">
-<<<<<<< HEAD
-                    <property name="margin" stdset="0">
-=======
                     <property name="leftMargin">
                      <number>0</number>
                     </property>
@@ -1276,7 +1208,6 @@
                      <number>0</number>
                     </property>
                     <property name="bottomMargin">
->>>>>>> 279cb06c
                      <number>0</number>
                     </property>
                     <item row="3" column="0">
@@ -1341,11 +1272,6 @@
           <enum>QFrame::Raised</enum>
          </property>
          <layout class="QHBoxLayout" name="horizontalLayout_2">
-<<<<<<< HEAD
-          <property name="margin" stdset="0">
-           <number>3</number>
-          </property>
-=======
           <property name="leftMargin">
            <number>3</number>
           </property>
@@ -1358,7 +1284,6 @@
           <property name="bottomMargin">
            <number>3</number>
           </property>
->>>>>>> 279cb06c
           <item>
            <widget class="QPushButton" name="pushButtonDocumentation">
             <property name="text">
